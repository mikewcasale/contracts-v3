<<<<<<< HEAD
=======
import { expect } from 'chai';
import { ethers } from 'hardhat';
import { BigNumber } from 'ethers';
import Decimal from 'decimal.js';

>>>>>>> 8acfbf37
import { SignerWithAddress } from '@nomiclabs/hardhat-ethers/signers';
import { expect } from 'chai';
import Contracts from 'components/Contracts';
<<<<<<< HEAD
import { BigNumber } from 'ethers';
import { ethers } from 'hardhat';
import { PPM_RESOLUTION } from 'test/helpers/Constants';
import { createSystem } from 'test/helpers/Factory';
import { LiquidityPoolCollection, TestERC20Token } from 'typechain';
=======
import {
    LiquidityPoolCollection,
    TestLiquidityPoolCollection,
    TestERC20Token,
    TestBancorNetwork,
    NetworkSettings
} from 'typechain';
import { createSystem } from 'test/helpers/Factory';
import { MAX_UINT256, ZERO_ADDRESS, PPM_RESOLUTION } from 'test/helpers/Constants';
>>>>>>> 8acfbf37

const DEFAULT_TRADING_FEE_PPM = BigNumber.from(2000);
const POOL_TYPE = BigNumber.from(1);
const SYMBOL = 'TKN';
const EMPTY_STRING = '';

const testFormula = (amounts: Decimal[], testFees: Decimal[]) => {
    const MAX_VAL = new Decimal(MAX_UINT256.toString());
    const PPMR = new Decimal(PPM_RESOLUTION.toString());

    const fees = testFees.map((x) => x.mul(PPMR).div(100));

    let collection: TestLiquidityPoolCollection;

    before(async () => {
        const { network } = await createSystem();
        collection = await Contracts.TestLiquidityPoolCollection.deploy(network.address);
    });

    // f(f - bm - 2fm) / (fm + b)
    const baseArbitrage = (baseBalance: Decimal, baseAmount: Decimal, tradeFee: Decimal) => {
        const b = baseBalance;
        const f = baseAmount;
        const m = tradeFee.div(PPMR);
        return f
            .mul(f.sub(b.mul(m)).sub(f.mul(m).mul(2)))
            .div(f.mul(m).add(b))
            .floor();
    };

    // af(b(2 - m) + f) / (b(b + fm))
    const networkArbitrage = (
        networkBalance: Decimal,
        baseBalance: Decimal,
        baseAmount: Decimal,
        tradeFee: Decimal
    ) => {
        const a = networkBalance;
        const b = baseBalance;
        const f = baseAmount;
        const m = tradeFee.div(PPMR);
        return a
            .mul(f)
            .mul(b.mul(m.sub(2).neg()).add(f))
            .div(b.mul(b.add(f.mul(m))))
            .floor();
    };

    for (const b of amounts) {
        for (const f of amounts) {
            for (const m of fees) {
                it(`baseArbitrage(${[b, f, m]})`, async () => {
                    const expected = baseArbitrage(b, f, m);
                    if (expected.gte(0) && expected.lte(MAX_VAL)) {
                        const actual = await collection.baseArbitrageTest(b.toString(), f.toString(), m.toString());
                        expect(actual.toString()).to.equal(expected.toFixed());
                    } else {
                        await expect(collection.baseArbitrageTest(b.toString(), f.toString(), m.toString())).to.be
                            .reverted;
                    }
                });
            }
        }
    }

    for (const a of amounts) {
        for (const b of amounts) {
            for (const f of amounts) {
                for (const m of fees) {
                    it(`networkArbitrage(${[a, b, f, m]})`, async () => {
                        const expected = networkArbitrage(a, b, f, m);
                        if (expected.gte(0) && expected.lte(MAX_VAL)) {
                            const actual = await collection.networkArbitrageTest(
                                a.toString(),
                                b.toString(),
                                f.toString(),
                                m.toString()
                            );
                            expect(actual.toString()).to.equal(expected.toFixed());
                        } else {
                            await expect(
                                collection.networkArbitrageTest(a.toString(), b.toString(), f.toString(), m.toString())
                            ).to.be.reverted;
                        }
                    });
                }
            }
        }
    }
};

describe('LiquidityPoolCollection', () => {
    let nonOwner: SignerWithAddress;

    let reserveToken: TestERC20Token;

    before(async () => {
        [, nonOwner] = await ethers.getSigners();
    });

    beforeEach(async () => {
        reserveToken = await Contracts.TestERC20Token.deploy(SYMBOL, SYMBOL, BigNumber.from(1_000_000));
    });

    describe('construction', () => {
        it('should be properly initialized', async () => {
            const { collection, network } = await createSystem();

            expect(await collection.version()).to.equal(1);

            expect(await collection.poolType()).to.equal(POOL_TYPE);
            expect(await collection.network()).to.equal(network.address);
            expect(await collection.defaultTradingFeePPM()).to.equal(DEFAULT_TRADING_FEE_PPM);
        });
    });

    describe('token symbol overrides', async () => {
        const newSymbol = 'TKN2';
        let collection: LiquidityPoolCollection;

        beforeEach(async () => {
            ({ collection } = await createSystem());
        });

        it('should revert when a non-owner attempts to set a token symbol override', async () => {
            await expect(
                collection.connect(nonOwner).setTokenSymbolOverride(reserveToken.address, newSymbol)
            ).to.be.revertedWith('ERR_ACCESS_DENIED');
        });

        it('should be to able to set and update a token symbol override', async () => {
            expect(await collection.tokenSymbolOverride(reserveToken.address)).to.equal(EMPTY_STRING);

            await collection.setTokenSymbolOverride(reserveToken.address, newSymbol);
            expect(await collection.tokenSymbolOverride(reserveToken.address)).to.equal(newSymbol);

            await collection.setTokenSymbolOverride(reserveToken.address, SYMBOL);
            expect(await collection.tokenSymbolOverride(reserveToken.address)).to.equal(SYMBOL);

            await collection.setTokenSymbolOverride(reserveToken.address, EMPTY_STRING);
            expect(await collection.tokenSymbolOverride(reserveToken.address)).to.equal(EMPTY_STRING);
        });
    });

    describe('default trading fee', () => {
        const newDefaultTradingFree = BigNumber.from(100000);
        let collection: LiquidityPoolCollection;

        beforeEach(async () => {
            ({ collection } = await createSystem());

            expect(await collection.defaultTradingFeePPM()).to.equal(DEFAULT_TRADING_FEE_PPM);
        });

        it('should revert when a non-owner attempts to set the default trading fee', async () => {
            await expect(
                collection.connect(nonOwner).setDefaultTradingFeePPM(newDefaultTradingFree)
            ).to.be.revertedWith('ERR_ACCESS_DENIED');
        });

        it('should revert when setting the default trading fee to an invalid value', async () => {
            await expect(collection.setDefaultTradingFeePPM(PPM_RESOLUTION.add(BigNumber.from(1)))).to.be.revertedWith(
                'ERR_INVALID_FEE'
            );
        });

        it('should be to able to set and update the default trading fee', async () => {
            const res = await collection.setDefaultTradingFeePPM(newDefaultTradingFree);
            await expect(res)
                .to.emit(collection, 'DefaultTradingFeePPMUpdated')
                .withArgs(DEFAULT_TRADING_FEE_PPM, newDefaultTradingFree);

            expect(await collection.defaultTradingFeePPM()).to.equal(newDefaultTradingFree);

            const res2 = await collection.setDefaultTradingFeePPM(DEFAULT_TRADING_FEE_PPM);
            await expect(res2)
                .to.emit(collection, 'DefaultTradingFeePPMUpdated')
                .withArgs(newDefaultTradingFree, DEFAULT_TRADING_FEE_PPM);

            expect(await collection.defaultTradingFeePPM()).to.equal(DEFAULT_TRADING_FEE_PPM);
        });
    });

    describe('create pool', () => {
        let networkSettings: NetworkSettings;
        let network: TestBancorNetwork;
        let collection: LiquidityPoolCollection;

        const poolTokenSymbol = (symbol: string) => `bn${symbol}`;
        const poolTokenName = (symbol: string) => `Bancor ${symbol} Pool Token`;

        beforeEach(async () => {
            ({ network, networkSettings, collection } = await createSystem());
        });

        it('should revert when attempting to create a pool from a non-network', async () => {
            let nonNetwork = nonOwner;
            await expect(collection.connect(nonNetwork).createPool(reserveToken.address)).to.be.revertedWith(
                'ERR_ACCESS_DENIED'
            );
        });

        it('should revert when attempting to create a pool for a non-whitelisted token', async () => {
            await expect(network.createPoolT(collection.address, reserveToken.address)).to.be.revertedWith(
                'ERR_POOL_NOT_WHITELISTED'
            );
        });

        context('whitelisted token', () => {
            beforeEach(async () => {
                await networkSettings.addTokenToWhitelist(reserveToken.address);
            });

            it('should not allow to create the same pool twice', async () => {
                await network.createPoolT(collection.address, reserveToken.address);

                await expect(network.createPoolT(collection.address, reserveToken.address)).to.be.revertedWith(
                    'ERR_POOL_ALREADY_EXISTS'
                );
            });

            it('should create a pool', async () => {
                let poolTokenAddress = await collection.poolToken(reserveToken.address);
                expect(poolTokenAddress).to.equal(ZERO_ADDRESS);

                const res = await network.createPoolT(collection.address, reserveToken.address);
                poolTokenAddress = await collection.poolToken(reserveToken.address);

                await expect(res).to.emit(collection, 'PoolCreated').withArgs(poolTokenAddress, reserveToken.address);

                const poolToken = await Contracts.PoolToken.attach(poolTokenAddress);
                expect(poolToken).not.to.equal(ZERO_ADDRESS);
                const reserveTokenSymbol = await reserveToken.symbol();
                expect(await poolToken.reserveToken()).to.equal(reserveToken.address);
                expect(await poolToken.symbol()).to.equal(poolTokenSymbol(reserveTokenSymbol));
                expect(await poolToken.name()).to.equal(poolTokenName(reserveTokenSymbol));

                expect(await collection.tradingFeePPM(reserveToken.address)).to.equal(DEFAULT_TRADING_FEE_PPM);
                expect(await collection.depositsEnabled(reserveToken.address)).to.be.true;
                expect(await collection.tradingLiquidity(reserveToken.address)).to.deep.equal([
                    BigNumber.from(0),
                    BigNumber.from(0)
                ]);
                expect(await collection.stakedBalance(reserveToken.address)).to.equal(BigNumber.from(0));
                expect(await collection.initialRate(reserveToken.address)).to.equal({
                    n: BigNumber.from(0),
                    d: BigNumber.from(1)
                });
                expect(await collection.depositLimit(reserveToken.address)).to.equal(BigNumber.from(0));
            });

            context('with token symbol override', () => {
                const newSymbol = 'TKN2';

                beforeEach(async () => {
                    await collection.setTokenSymbolOverride(reserveToken.address, newSymbol);
                });

                it('should create a pool', async () => {
                    await network.createPoolT(collection.address, reserveToken.address);

                    const poolTokenAddress = await collection.poolToken(reserveToken.address);
                    const poolToken = await Contracts.PoolToken.attach(poolTokenAddress);
                    expect(await poolToken.reserveToken()).to.equal(reserveToken.address);
                    expect(await poolToken.symbol()).to.equal(poolTokenSymbol(newSymbol));
                    expect(await poolToken.name()).to.equal(poolTokenName(newSymbol));
                });
            });
        });
    });

    describe('pool settings', () => {
        let networkSettings: NetworkSettings;
        let network: TestBancorNetwork;
        let collection: LiquidityPoolCollection;
        let newReserveToken: TestERC20Token;

        beforeEach(async () => {
            ({ network, networkSettings, collection } = await createSystem());

            await networkSettings.addTokenToWhitelist(reserveToken.address);

            await network.createPoolT(collection.address, reserveToken.address);

            newReserveToken = await Contracts.TestERC20Token.deploy(SYMBOL, SYMBOL, BigNumber.from(1_000_000));
        });

        describe('initial rate', () => {
            const newInitialRate = { n: BigNumber.from(1000), d: BigNumber.from(5000) };

            it('should revert when a non-owner attempts to set the initial rate', async () => {
                await expect(
                    collection.connect(nonOwner).setInitialRate(reserveToken.address, newInitialRate)
                ).to.be.revertedWith('ERR_ACCESS_DENIED');
            });

            it('should revert when setting an invalid rate', async () => {
                await expect(
                    collection.setInitialRate(reserveToken.address, { n: BigNumber.from(1000), d: BigNumber.from(0) })
                ).to.be.revertedWith('ERR_INVALID_RATE');
            });

            it('should revert when setting the initial rate of a non-existing pool', async () => {
                await expect(collection.setInitialRate(newReserveToken.address, newInitialRate)).to.be.revertedWith(
                    'ERR_POOL_DOES_NOT_EXIST'
                );
            });

            it('should allow setting and updating the initial rate', async () => {
                let initialRate = await collection.initialRate(reserveToken.address);
                expect(initialRate).to.equal({ n: BigNumber.from(0), d: BigNumber.from(1) });

                const res = await collection.setInitialRate(reserveToken.address, newInitialRate);
                await expect(res)
                    .to.emit(collection, 'InitialRateUpdated')
                    .withArgs(reserveToken.address, initialRate, newInitialRate);

                initialRate = await collection.initialRate(reserveToken.address);
                expect(initialRate).to.equal(newInitialRate);

                const newInitialRate2 = { n: BigNumber.from(100000), d: BigNumber.from(50) };
                const res2 = await collection.setInitialRate(reserveToken.address, newInitialRate2);
                await expect(res2)
                    .to.emit(collection, 'InitialRateUpdated')
                    .withArgs(reserveToken.address, initialRate, newInitialRate2);

                initialRate = await collection.initialRate(reserveToken.address);
                expect(initialRate).to.equal(newInitialRate2);
            });
        });

        describe('trading fee', () => {
            const newTradingFee = BigNumber.from(50555);

            it('should revert when a non-owner attempts to set the trading fee', async () => {
                await expect(
                    collection.connect(nonOwner).setTradingFeePPM(reserveToken.address, newTradingFee)
                ).to.be.revertedWith('ERR_ACCESS_DENIED');
            });

            it('should revert when setting an invalid trading fee', async () => {
                await expect(
                    collection.setTradingFeePPM(reserveToken.address, PPM_RESOLUTION.add(BigNumber.from(1)))
                ).to.be.revertedWith('ERR_INVALID_FEE');
            });

            it('should revert when setting the trading fee of a non-existing pool', async () => {
                await expect(collection.setTradingFeePPM(newReserveToken.address, newTradingFee)).to.be.revertedWith(
                    'ERR_POOL_DOES_NOT_EXIST'
                );
            });

            it('should allow setting and updating the trading fee', async () => {
                let tradingFeePPM = await collection.tradingFeePPM(reserveToken.address);
                expect(tradingFeePPM).to.equal(DEFAULT_TRADING_FEE_PPM);

                const res = await collection.setTradingFeePPM(reserveToken.address, newTradingFee);
                await expect(res)
                    .to.emit(collection, 'TradingFeePPMUpdated')
                    .withArgs(reserveToken.address, tradingFeePPM, newTradingFee);

                tradingFeePPM = await collection.tradingFeePPM(reserveToken.address);
                expect(tradingFeePPM).to.equal(newTradingFee);

                const newTradingFee2 = BigNumber.from(0);
                const res2 = await collection.setTradingFeePPM(reserveToken.address, newTradingFee2);
                await expect(res2)
                    .to.emit(collection, 'TradingFeePPMUpdated')
                    .withArgs(reserveToken.address, tradingFeePPM, newTradingFee2);

                tradingFeePPM = await collection.tradingFeePPM(reserveToken.address);
                expect(tradingFeePPM).to.equal(newTradingFee2);
            });
        });

        describe('enable deposits', () => {
            it('should revert when a non-owner attempts to enable deposits', async () => {
                await expect(
                    collection.connect(nonOwner).enableDeposits(reserveToken.address, true)
                ).to.be.revertedWith('ERR_ACCESS_DENIED');
            });

            it('should revert when enabling deposits for a non-existing pool', async () => {
                await expect(collection.enableDeposits(newReserveToken.address, true)).to.be.revertedWith(
                    'ERR_POOL_DOES_NOT_EXIST'
                );
            });

            it('should allow enabling and disabling deposits', async () => {
                let depositsEnabled = await collection.depositsEnabled(reserveToken.address);
                expect(depositsEnabled).to.be.true;

                const res = await collection.enableDeposits(reserveToken.address, false);
                await expect(res)
                    .to.emit(collection, 'DepositsEnabled')
                    .withArgs(reserveToken.address, depositsEnabled, false);

                depositsEnabled = await collection.depositsEnabled(reserveToken.address);
                expect(depositsEnabled).to.be.false;

                const res2 = await collection.enableDeposits(reserveToken.address, true);
                await expect(res2)
                    .to.emit(collection, 'DepositsEnabled')
                    .withArgs(reserveToken.address, depositsEnabled, true);

                depositsEnabled = await collection.depositsEnabled(reserveToken.address);
                expect(depositsEnabled).to.be.true;
            });
        });

        describe('deposit limit', () => {
            const newDepositLimit = BigNumber.from(99999);

            it('should revert when a non-owner attempts to set the deposit limit', async () => {
                await expect(
                    collection.connect(nonOwner).setDepositLimit(reserveToken.address, newDepositLimit)
                ).to.be.revertedWith('ERR_ACCESS_DENIED');
            });

            it('should revert when setting the deposit limit of a non-existing pool', async () => {
                await expect(collection.setDepositLimit(newReserveToken.address, newDepositLimit)).to.be.revertedWith(
                    'ERR_POOL_DOES_NOT_EXIST'
                );
            });

            it('should allow setting and updating the deposit limit', async () => {
                let depositLimit = await collection.depositLimit(reserveToken.address);
                expect(depositLimit).to.equal(BigNumber.from(0));

                const res = await collection.setDepositLimit(reserveToken.address, newDepositLimit);
                await expect(res)
                    .to.emit(collection, 'DepositLimitUpdated')
                    .withArgs(reserveToken.address, depositLimit, newDepositLimit);

                depositLimit = await collection.depositLimit(reserveToken.address);
                expect(depositLimit).to.equal(newDepositLimit);

                const newDepositLimit2 = BigNumber.from(1);
                const res2 = await collection.setDepositLimit(reserveToken.address, newDepositLimit2);
                await expect(res2)
                    .to.emit(collection, 'DepositLimitUpdated')
                    .withArgs(reserveToken.address, depositLimit, newDepositLimit2);

                depositLimit = await collection.depositLimit(reserveToken.address);
                expect(depositLimit).to.equal(newDepositLimit2);
            });
        });
    });

    describe('formula sanity tests', () => {
        const AMOUNTS = [18, 21, 24].map((x) => new Decimal(10).pow(x));
        const FEES = [0.25, 0.5, 1].map((x) => new Decimal(x));
        testFormula(AMOUNTS, FEES);
    });
});

describe('@stress LiquidityPoolCollection', () => {
    const AMOUNTS1 = [12, 15, 18, 21, 25, 29, 34].map((x) => new Decimal(9).pow(x));
    const AMOUNTS2 = [12, 15, 18, 21, 25, 29, 34].map((x) => new Decimal(10).pow(x));
    const FEES = [0, 0.05, 0.25, 0.5, 1].map((x) => new Decimal(x));
    testFormula([...AMOUNTS1, ...AMOUNTS2], FEES);
});<|MERGE_RESOLUTION|>--- conflicted
+++ resolved
@@ -1,21 +1,11 @@
-<<<<<<< HEAD
-=======
-import { expect } from 'chai';
-import { ethers } from 'hardhat';
-import { BigNumber } from 'ethers';
-import Decimal from 'decimal.js';
-
->>>>>>> 8acfbf37
 import { SignerWithAddress } from '@nomiclabs/hardhat-ethers/signers';
 import { expect } from 'chai';
 import Contracts from 'components/Contracts';
-<<<<<<< HEAD
+import Decimal from 'decimal.js';
 import { BigNumber } from 'ethers';
 import { ethers } from 'hardhat';
-import { PPM_RESOLUTION } from 'test/helpers/Constants';
+import { MAX_UINT256, ZERO_ADDRESS, PPM_RESOLUTION } from 'test/helpers/Constants';
 import { createSystem } from 'test/helpers/Factory';
-import { LiquidityPoolCollection, TestERC20Token } from 'typechain';
-=======
 import {
     LiquidityPoolCollection,
     TestLiquidityPoolCollection,
@@ -23,9 +13,6 @@
     TestBancorNetwork,
     NetworkSettings
 } from 'typechain';
-import { createSystem } from 'test/helpers/Factory';
-import { MAX_UINT256, ZERO_ADDRESS, PPM_RESOLUTION } from 'test/helpers/Constants';
->>>>>>> 8acfbf37
 
 const DEFAULT_TRADING_FEE_PPM = BigNumber.from(2000);
 const POOL_TYPE = BigNumber.from(1);
