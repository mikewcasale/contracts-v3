--- conflicted
+++ resolved
@@ -5,18 +5,12 @@
 import { SignerWithAddress } from '@nomiclabs/hardhat-ethers/signers';
 
 import Contracts from 'components/Contracts';
-<<<<<<< HEAD
-import { LiquidityPoolCollection, TestLiquidityPoolCollection, TestERC20Token } from 'typechain';
+import { LiquidityPoolCollection, TestLiquidityPoolCollection, TestERC20Token, TestBancorNetwork, NetworkSettings } from 'typechain';
 import { createSystem } from 'test/helpers/Factory';
-import { MAX_UINT256, PPM_RESOLUTION } from 'test/helpers/Constants';
+import { MAX_UINT256, ZERO_ADDRESS, PPM_RESOLUTION } from 'test/helpers/Constants';
 import MathUtils from 'test/helpers/MathUtils';
 
 const { Decimal } = MathUtils;
-=======
-import { LiquidityPoolCollection, TestERC20Token, TestBancorNetwork, NetworkSettings } from 'typechain';
-import { createSystem } from 'test/helpers/Factory';
-import { PPM_RESOLUTION, ZERO_ADDRESS } from 'test/helpers/Constants';
->>>>>>> 9dcc25f0
 
 const DEFAULT_TRADING_FEE_PPM = BigNumber.from(2000);
 const POOL_TYPE = BigNumber.from(1);
@@ -187,20 +181,6 @@
         });
     });
 
-<<<<<<< HEAD
-    describe('formula sanity tests', () => {
-        const AMOUNTS = [18, 21, 24].map((x) => new Decimal(10).pow(x).toFixed());
-        const FEES = [0.25, 0.5, 1];
-        testFormula(AMOUNTS, FEES);
-    });
-});
-
-describe('@stress LiquidityPoolCollection', () => {
-    const AMOUNTS1 = [12, 15, 18, 21, 25, 29, 34].map((x) => new Decimal(9).pow(x).toFixed());
-    const AMOUNTS2 = [12, 15, 18, 21, 25, 29, 34].map((x) => new Decimal(10).pow(x).toFixed());
-    const FEES = [0, 0.05, 0.25, 0.5, 1];
-    testFormula([...AMOUNTS1, ...AMOUNTS2], FEES);
-=======
     describe('create pool', () => {
         let networkSettings: NetworkSettings;
         let network: TestBancorNetwork;
@@ -466,5 +446,17 @@
             });
         });
     });
->>>>>>> 9dcc25f0
+
+    describe('formula sanity tests', () => {
+        const AMOUNTS = [18, 21, 24].map((x) => new Decimal(10).pow(x).toFixed());
+        const FEES = [0.25, 0.5, 1];
+        testFormula(AMOUNTS, FEES);
+    });
+});
+
+describe('@stress LiquidityPoolCollection', () => {
+    const AMOUNTS1 = [12, 15, 18, 21, 25, 29, 34].map((x) => new Decimal(9).pow(x).toFixed());
+    const AMOUNTS2 = [12, 15, 18, 21, 25, 29, 34].map((x) => new Decimal(10).pow(x).toFixed());
+    const FEES = [0, 0.05, 0.25, 0.5, 1];
+    testFormula([...AMOUNTS1, ...AMOUNTS2], FEES);
 });