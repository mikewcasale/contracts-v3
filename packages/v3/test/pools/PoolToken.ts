import { SignerWithAddress } from '@nomiclabs/hardhat-ethers/signers';
import { expect } from 'chai';
import Contracts from 'components/Contracts';
<<<<<<< HEAD
import { signTypedMessage, TypedDataUtils } from 'eth-sig-util';
import { fromRpcSig } from 'ethereumjs-util';
import Wallet from 'ethereumjs-wallet';
import { BigNumber, BigNumberish } from 'ethers';
import { ethers } from 'hardhat';
import { MAX_UINT256, ZERO_ADDRESS } from 'test/helpers/Constants';
import { duration, latest } from 'test/helpers/Time';
import { PoolToken, TestERC20Token } from 'typechain';

let poolToken: PoolToken;
let reserveToken: TestERC20Token;
=======
import { BigNumber, Wallet } from 'ethers';
import { ethers } from 'hardhat';
import { ZERO_ADDRESS, MAX_UINT256 } from 'test/helpers/Constants';
import { domainSeparator, permitSignature } from 'test/helpers/Permit';
import { latest, duration } from 'test/helpers/Time';
import { PoolToken, TestERC20Token } from 'typechain';

describe('PoolToken', () => {
    const NAME = 'Pool Token';
    const SYMBOL = 'POOL';
>>>>>>> 508570dd

    let poolToken: PoolToken;
    let reserveToken: TestERC20Token;

    let owner: SignerWithAddress;
    let spender: SignerWithAddress;
    let nonOwner: SignerWithAddress;

    before(async () => {
        [owner, nonOwner, spender] = await ethers.getSigners();
    });

    beforeEach(async () => {
        reserveToken = await Contracts.TestERC20Token.deploy('ERC', 'ERC', BigNumber.from(1_000_000));
    });

    describe('construction', () => {
        it('should be properly initialized', async () => {
            poolToken = await Contracts.PoolToken.deploy(NAME, SYMBOL, reserveToken.address);
            expect(await poolToken.name()).to.equal(NAME);
            expect(await poolToken.symbol()).to.equal(SYMBOL);
            expect(await poolToken.totalSupply()).to.equal(BigNumber.from(0));
            expect(await poolToken.reserveToken()).to.equal(reserveToken.address);
        });

        it('should revert when initialized with an invalid base reserve token', async () => {
            await expect(Contracts.PoolToken.deploy(NAME, SYMBOL, ZERO_ADDRESS)).to.be.revertedWith(
                'ERR_INVALID_ADDRESS'
            );
        });
    });

    describe('minting', () => {
        beforeEach(async () => {
            poolToken = await Contracts.PoolToken.deploy(NAME, SYMBOL, reserveToken.address);
        });

        it('should revert when the owner attempts to issue tokens to an invalid address', async () => {
            await expect(poolToken.mint(ZERO_ADDRESS, BigNumber.from(1))).to.be.revertedWith(
                'ERR_INVALID_EXTERNAL_ADDRESS'
            );
        });

        it('should revert when the owner attempts to issue tokens to the token address', async () => {
            await expect(poolToken.mint(poolToken.address, BigNumber.from(1))).to.be.revertedWith(
                'ERR_INVALID_EXTERNAL_ADDRESS'
            );
        });

        it('should revert when a non owner attempts to issue tokens', async () => {
            await expect(poolToken.connect(nonOwner).mint(owner.address, BigNumber.from(1))).to.be.revertedWith(
                'ERR_ACCESS_DENIED'
            );
        });
    });

    describe('permitting', () => {
        const wallet = Wallet.createRandom();
        let sender: string;

        beforeEach(async () => {
            sender = await wallet.getAddress();

            poolToken = await Contracts.PoolToken.deploy(NAME, SYMBOL, reserveToken.address);

            await poolToken.mint(sender, BigNumber.from(10000));
        });

        it('should have the correct domain separator', async () => {
            expect(await poolToken.DOMAIN_SEPARATOR()).to.equal(await domainSeparator(NAME, poolToken.address));
        });

        it('should permit', async () => {
            const amount = BigNumber.from(1000);
            const { v, r, s } = await permitSignature(
                wallet,
                NAME,
                poolToken.address,
                spender.address,
                amount,
                BigNumber.from(0),
                MAX_UINT256
            );

            await poolToken.permit(sender, spender.address, amount, MAX_UINT256, v, r, s);

            expect(await poolToken.nonces(sender)).to.equal(BigNumber.from(1));
            expect(await poolToken.allowance(sender, spender.address)).to.equal(amount);
        });

        it('should reject a reused signature', async () => {
            const amount = BigNumber.from(100);
            const { v, r, s } = await permitSignature(
                wallet,
                NAME,
                poolToken.address,
                spender.address,
                amount,
                BigNumber.from(0),
                MAX_UINT256
            );

            await poolToken.permit(sender, spender.address, amount, MAX_UINT256, v, r, s);

            await expect(poolToken.permit(sender, spender.address, amount, MAX_UINT256, v, r, s)).to.be.revertedWith(
                'ERC20Permit: invalid signature'
            );
        });

        it('should reject an invalid signature', async () => {
            const amount = BigNumber.from(222);
            const otherWallet = Wallet.createRandom();
            const { v, r, s } = await permitSignature(
                otherWallet,
                NAME,
                poolToken.address,
                spender.address,
                amount,
                BigNumber.from(0),
                MAX_UINT256
            );

            await expect(poolToken.permit(sender, spender.address, amount, MAX_UINT256, v, r, s)).to.be.revertedWith(
                'ERC20Permit: invalid signature'
            );
        });

        it('should reject an expired permit', async () => {
            const amount = BigNumber.from(500);
            const deadline = (await latest()).sub(duration.weeks(1));
            const { v, r, s } = await permitSignature(
                wallet,
                NAME,
                poolToken.address,
                spender.address,
                amount,
                BigNumber.from(0),
                deadline
            );

            await expect(poolToken.permit(sender, spender.address, amount, deadline, v, r, s)).to.be.revertedWith(
                'ERC20Permit: expired deadline'
            );
        });
    });
});<|MERGE_RESOLUTION|>--- conflicted
+++ resolved
@@ -1,19 +1,6 @@
 import { SignerWithAddress } from '@nomiclabs/hardhat-ethers/signers';
 import { expect } from 'chai';
 import Contracts from 'components/Contracts';
-<<<<<<< HEAD
-import { signTypedMessage, TypedDataUtils } from 'eth-sig-util';
-import { fromRpcSig } from 'ethereumjs-util';
-import Wallet from 'ethereumjs-wallet';
-import { BigNumber, BigNumberish } from 'ethers';
-import { ethers } from 'hardhat';
-import { MAX_UINT256, ZERO_ADDRESS } from 'test/helpers/Constants';
-import { duration, latest } from 'test/helpers/Time';
-import { PoolToken, TestERC20Token } from 'typechain';
-
-let poolToken: PoolToken;
-let reserveToken: TestERC20Token;
-=======
 import { BigNumber, Wallet } from 'ethers';
 import { ethers } from 'hardhat';
 import { ZERO_ADDRESS, MAX_UINT256 } from 'test/helpers/Constants';
@@ -24,7 +11,6 @@
 describe('PoolToken', () => {
     const NAME = 'Pool Token';
     const SYMBOL = 'POOL';
->>>>>>> 508570dd
 
     let poolToken: PoolToken;
     let reserveToken: TestERC20Token;
