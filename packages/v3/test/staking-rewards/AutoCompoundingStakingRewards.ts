--- conflicted
+++ resolved
@@ -16,12 +16,8 @@
 import { shouldHaveGap } from '../helpers/Proxy';
 import { duration } from '../helpers/Time';
 import { toWei } from '../helpers/Types';
-<<<<<<< HEAD
-import { Addressable, TokenWithAddress, transfer } from '../helpers/Utils';
+import { Addressable, createTokenBySymbol, TokenWithAddress, transfer } from '../helpers/Utils';
 import { Relation } from '../matchers';
-=======
-import { Addressable, createTokenBySymbol, TokenWithAddress, transfer } from '../helpers/Utils';
->>>>>>> 8987132e
 import { SignerWithAddress } from '@nomiclabs/hardhat-ethers/signers';
 import { expect } from 'chai';
 import Decimal from 'decimal.js';
