--- conflicted
+++ resolved
@@ -331,13 +331,8 @@
 
 export interface PoolSpec {
     symbol: string;
-<<<<<<< HEAD
-    balance: BigNumberish;
-    initialRate: Fraction<BigNumber>;
-=======
     balance: BigNumber;
     initialRate: Fraction<number>;
->>>>>>> 7ce38141
     tradingFeePPM?: number;
 }
 
