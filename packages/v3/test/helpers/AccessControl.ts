import { AccessControlEnumerableUpgradeable } from '../../typechain-types';
import { expect } from 'chai';
import { utils, BigNumber } from 'ethers';

const { id } = utils;

export const roles = {
    Upgradeable: {
        ROLE_ADMIN: id('ROLE_ADMIN')
    },

<<<<<<< HEAD
    MasterVault: {
=======
    BancorNetwork: {
        ROLE_MIGRATION_MANAGER: id('ROLE_MIGRATION_MANAGER')
    },

    BancorVault: {
>>>>>>> 975291d0
        ROLE_ASSET_MANAGER: id('ROLE_ASSET_MANAGER'),
        ROLE_NETWORK_TOKEN_MANAGER: id('ROLE_NETWORK_TOKEN_MANAGER')
    },

    ExternalProtectionVault: {
        ROLE_ASSET_MANAGER: id('ROLE_ASSET_MANAGER')
    },

    ExternalRewardsVault: {
        ROLE_ASSET_MANAGER: id('ROLE_ASSET_MANAGER')
    },

    NetworkFeeVault: {
        ROLE_ASSET_MANAGER: id('ROLE_ASSET_MANAGER')
    },

    MasterPool: {
        ROLE_MASTER_POOL_TOKEN_MANAGER: id('ROLE_MASTER_POOL_TOKEN_MANAGER')
    },

    TokenGovernance: {
        ROLE_GOVERNOR: id('ROLE_GOVERNOR'),
        ROLE_MINTER: id('ROLE_MINTER')
    }
};

const roleNames = Object.values(roles)
    .map((contractRoles) => Object.values(contractRoles))
    .flat(1);

export const expectRole = async (
    contract: AccessControlEnumerableUpgradeable,
    role: typeof roleNames[number],
    adminRole: string,
    initialMembers: string[] = []
) => {
    expect(await contract.getRoleAdmin(role)).to.equal(adminRole);
    expect(await contract.getRoleMemberCount(role)).to.equal(BigNumber.from(initialMembers?.length));

    for (const initialMember of initialMembers) {
        expect(await contract.hasRole(role, initialMember)).to.be.true;
    }
};<|MERGE_RESOLUTION|>--- conflicted
+++ resolved
@@ -9,15 +9,11 @@
         ROLE_ADMIN: id('ROLE_ADMIN')
     },
 
-<<<<<<< HEAD
-    MasterVault: {
-=======
     BancorNetwork: {
         ROLE_MIGRATION_MANAGER: id('ROLE_MIGRATION_MANAGER')
     },
 
-    BancorVault: {
->>>>>>> 975291d0
+    MasterVault: {
         ROLE_ASSET_MANAGER: id('ROLE_ASSET_MANAGER'),
         ROLE_NETWORK_TOKEN_MANAGER: id('ROLE_NETWORK_TOKEN_MANAGER')
     },
