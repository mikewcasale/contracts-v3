import Contracts from '../../components/Contracts';
import { TokenGovernance } from '../../components/LegacyContracts';
import {
    BancorNetworkInformation,
    MasterVault,
    ExternalProtectionVault,
    ExternalRewardsVault,
    IERC20,
    IPoolToken,
    NetworkSettings,
    PoolToken,
    TestBancorNetwork,
    TestMasterPool,
    TestPendingWithdrawals,
    TestPoolCollection,
    TestPoolCollectionUpgrader
} from '../../typechain-types';
<<<<<<< HEAD
import { ZERO_ADDRESS, BNT, ETH, TKN } from '../helpers/Constants';
import { createSystem, depositToPool, setupSimplePool, PoolSpec } from '../helpers/Factory';
=======
import { ZERO_ADDRESS, MAX_UINT256 } from '../helpers/Constants';
import { BNT, ETH, TKN } from '../helpers/Constants';
import { createSystem, depositToPool, setupSimplePool, PoolSpec, initWithdraw } from '../helpers/Factory';
>>>>>>> 25b69f93
import { shouldHaveGap } from '../helpers/Proxy';
import { latest } from '../helpers/Time';
import { toWei } from '../helpers/Types';
import { createWallet, TokenWithAddress } from '../helpers/Utils';
import { SignerWithAddress } from '@nomiclabs/hardhat-ethers/signers';
import { expect } from 'chai';
import { BigNumber, Wallet } from 'ethers';
import { ethers } from 'hardhat';

describe('BancorNetworkInformation', () => {
    let deployer: SignerWithAddress;

    shouldHaveGap('BancorNetworkInformation');

    before(async () => {
        [deployer] = await ethers.getSigners();
    });

    describe('construction', () => {
        let network: TestBancorNetwork;
        let networkToken: IERC20;
        let govToken: IERC20;
        let networkInformation: BancorNetworkInformation;
        let networkSettings: NetworkSettings;
        let networkTokenGovernance: TokenGovernance;
        let govTokenGovernance: TokenGovernance;
        let masterPool: TestMasterPool;
        let masterPoolToken: IPoolToken;
        let poolCollectionUpgrader: TestPoolCollectionUpgrader;
        let masterVault: MasterVault;
        let externalProtectionVault: ExternalProtectionVault;
        let externalRewardsVault: ExternalRewardsVault;
        let pendingWithdrawals: TestPendingWithdrawals;

        beforeEach(async () => {
            ({
                network,
                networkToken,
                govToken,
                networkInformation,
                networkSettings,
                networkTokenGovernance,
                govTokenGovernance,
                masterPool,
                masterPoolToken,
                poolCollectionUpgrader,
                masterVault,
                externalProtectionVault,
                externalRewardsVault,
                pendingWithdrawals
            } = await createSystem());
        });

        it('should revert when attempting to create with an invalid network contract', async () => {
            await expect(
                Contracts.BancorNetworkInformation.deploy(
                    ZERO_ADDRESS,
                    networkTokenGovernance.address,
                    govTokenGovernance.address,
                    networkSettings.address,
                    masterVault.address,
                    externalProtectionVault.address,
                    externalRewardsVault.address,
                    masterPool.address,
                    pendingWithdrawals.address,
                    poolCollectionUpgrader.address
                )
            ).to.be.revertedWith('InvalidAddress');
        });

        it('should revert when attempting to create with an invalid network token governance contract', async () => {
            await expect(
                Contracts.BancorNetworkInformation.deploy(
                    network.address,
                    ZERO_ADDRESS,
                    govTokenGovernance.address,
                    networkSettings.address,
                    masterVault.address,
                    externalProtectionVault.address,
                    externalRewardsVault.address,
                    masterPool.address,
                    pendingWithdrawals.address,
                    poolCollectionUpgrader.address
                )
            ).to.be.revertedWith('InvalidAddress');
        });

        it('should revert when attempting to create with an invalid gov token governance contract', async () => {
            await expect(
                Contracts.BancorNetworkInformation.deploy(
                    network.address,
                    networkTokenGovernance.address,
                    ZERO_ADDRESS,
                    networkSettings.address,
                    masterVault.address,
                    externalProtectionVault.address,
                    externalRewardsVault.address,
                    masterPool.address,
                    pendingWithdrawals.address,
                    poolCollectionUpgrader.address
                )
            ).to.be.revertedWith('InvalidAddress');
        });

        it('should revert when attempting to create with an invalid network settings contract', async () => {
            await expect(
                Contracts.BancorNetworkInformation.deploy(
                    network.address,
                    networkTokenGovernance.address,
                    govTokenGovernance.address,
                    ZERO_ADDRESS,
                    masterVault.address,
                    externalProtectionVault.address,
                    externalRewardsVault.address,
                    masterPool.address,
                    pendingWithdrawals.address,
                    poolCollectionUpgrader.address
                )
            ).to.be.revertedWith('InvalidAddress');
        });

        it('should revert when attempting to create with an invalid master vault contract', async () => {
            await expect(
                Contracts.BancorNetworkInformation.deploy(
                    network.address,
                    networkTokenGovernance.address,
                    govTokenGovernance.address,
                    networkSettings.address,
                    ZERO_ADDRESS,
                    externalProtectionVault.address,
                    externalRewardsVault.address,
                    masterPool.address,
                    pendingWithdrawals.address,
                    poolCollectionUpgrader.address
                )
            ).to.be.revertedWith('InvalidAddress');
        });

        it('should revert when attempting to create with an invalid external protection vault contract', async () => {
            await expect(
                Contracts.BancorNetworkInformation.deploy(
                    network.address,
                    networkTokenGovernance.address,
                    govTokenGovernance.address,
                    networkSettings.address,
                    masterVault.address,
                    ZERO_ADDRESS,
                    externalRewardsVault.address,
                    masterPool.address,
                    pendingWithdrawals.address,
                    poolCollectionUpgrader.address
                )
            ).to.be.revertedWith('InvalidAddress');
        });

        it('should revert when attempting to create with an invalid external rewards vault contract', async () => {
            await expect(
                Contracts.BancorNetworkInformation.deploy(
                    network.address,
                    networkTokenGovernance.address,
                    govTokenGovernance.address,
                    networkSettings.address,
                    masterVault.address,
                    externalProtectionVault.address,
                    ZERO_ADDRESS,
                    masterPool.address,
                    pendingWithdrawals.address,
                    poolCollectionUpgrader.address
                )
            ).to.be.revertedWith('InvalidAddress');
        });

        it('should revert when attempting to create with an invalid master pool contract', async () => {
            await expect(
                Contracts.BancorNetworkInformation.deploy(
                    network.address,
                    networkTokenGovernance.address,
                    govTokenGovernance.address,
                    networkSettings.address,
                    masterVault.address,
                    externalProtectionVault.address,
                    externalRewardsVault.address,
                    ZERO_ADDRESS,
                    pendingWithdrawals.address,
                    poolCollectionUpgrader.address
                )
            ).to.be.revertedWith('InvalidAddress');
        });

        it('should revert when attempting to create with an invalid pending withdrawals contract', async () => {
            await expect(
                Contracts.BancorNetworkInformation.deploy(
                    network.address,
                    networkTokenGovernance.address,
                    govTokenGovernance.address,
                    networkSettings.address,
                    masterVault.address,
                    externalProtectionVault.address,
                    externalRewardsVault.address,
                    masterPool.address,
                    ZERO_ADDRESS,
                    poolCollectionUpgrader.address
                )
            ).to.be.revertedWith('InvalidAddress');
        });

        it('should revert when attempting to create with an invalid pool collection upgrader contract', async () => {
            await expect(
                Contracts.BancorNetworkInformation.deploy(
                    network.address,
                    networkTokenGovernance.address,
                    govTokenGovernance.address,
                    networkSettings.address,
                    masterVault.address,
                    externalProtectionVault.address,
                    externalRewardsVault.address,
                    masterPool.address,
                    pendingWithdrawals.address,
                    ZERO_ADDRESS
                )
            ).to.be.revertedWith('InvalidAddress');
        });

        it('should be properly initialized', async () => {
            expect(await networkInformation.version()).to.equal(1);

            expect(await networkInformation.network()).to.equal(network.address);
            expect(await networkInformation.networkToken()).to.equal(networkToken.address);
            expect(await networkInformation.networkTokenGovernance()).to.equal(networkTokenGovernance.address);
            expect(await networkInformation.govToken()).to.equal(govToken.address);
            expect(await networkInformation.govTokenGovernance()).to.equal(govTokenGovernance.address);
            expect(await networkInformation.networkSettings()).to.equal(networkSettings.address);
            expect(await networkInformation.masterVault()).to.equal(masterVault.address);
            expect(await networkInformation.externalProtectionVault()).to.equal(externalProtectionVault.address);
            expect(await networkInformation.externalRewardsVault()).to.equal(externalRewardsVault.address);
            expect(await networkInformation.masterPool()).to.equal(masterPool.address);
            expect(await networkInformation.masterPoolToken()).to.equal(masterPoolToken.address);
            expect(await networkInformation.pendingWithdrawals()).to.equal(pendingWithdrawals.address);
            expect(await networkInformation.poolCollectionUpgrader()).to.equal(poolCollectionUpgrader.address);
        });
    });

    describe('trade amounts', () => {
        let network: TestBancorNetwork;
        let networkInformation: BancorNetworkInformation;
        let networkSettings: NetworkSettings;
        let networkToken: IERC20;
        let poolCollection: TestPoolCollection;

        let sourceToken: TokenWithAddress;
        let targetToken: TokenWithAddress;

        let trader: Wallet;

        const INITIAL_RATE = { n: 1, d: 2 };
        const MIN_LIQUIDITY_FOR_TRADING = toWei(100_000);
        const NETWORK_TOKEN_LIQUIDITY = toWei(100_000);

        beforeEach(async () => {
            ({ network, networkToken, networkInformation, networkSettings, poolCollection } = await createSystem());

            await networkSettings.setMinLiquidityForTrading(MIN_LIQUIDITY_FOR_TRADING);
        });

        const setupPools = async (source: PoolSpec, target: PoolSpec) => {
            trader = await createWallet();

            ({ token: sourceToken } = await setupSimplePool(
                source,
                deployer,
                network,
                networkInformation,
                networkSettings,
                poolCollection
            ));

            ({ token: targetToken } = await setupSimplePool(
                target,
                deployer,
                network,
                networkInformation,
                networkSettings,
                poolCollection
            ));

            await depositToPool(deployer, networkToken, NETWORK_TOKEN_LIQUIDITY, network);

            await network.setTime(await latest());
        };

        interface TradeAmountsOverrides {
            sourceTokenAddress?: string;
            targetTokenAddress?: string;
        }
        const tradeTargetAmount = async (amount: number, overrides: TradeAmountsOverrides = {}) => {
            const { sourceTokenAddress = sourceToken.address, targetTokenAddress = targetToken.address } = overrides;

            return networkInformation.tradeTargetAmount(sourceTokenAddress, targetTokenAddress, amount);
        };

        const tradeSourceAmount = async (amount: number, overrides: TradeAmountsOverrides = {}) => {
            const { sourceTokenAddress = sourceToken.address, targetTokenAddress = targetToken.address } = overrides;

            return networkInformation.tradeSourceAmount(sourceTokenAddress, targetTokenAddress, amount);
        };

        const testTradesAmounts = (source: PoolSpec, target: PoolSpec) => {
            const isSourceETH = source.symbol === ETH;

            context(`when trading from ${source.symbol} to ${target.symbol}`, () => {
                const testAmount = 1000;

                beforeEach(async () => {
                    await setupPools(source, target);

                    if (!isSourceETH) {
                        const reserveToken = await Contracts.TestERC20Token.attach(sourceToken.address);

                        await reserveToken.transfer(await trader.getAddress(), testAmount);
                        await reserveToken.connect(trader).approve(network.address, testAmount);
                    }
                });

                it('should revert when attempting to query using an invalid source pool', async () => {
                    await expect(
                        tradeTargetAmount(testAmount, { sourceTokenAddress: ZERO_ADDRESS })
                    ).to.be.revertedWith('InvalidAddress');
                    await expect(
                        tradeSourceAmount(testAmount, { sourceTokenAddress: ZERO_ADDRESS })
                    ).to.be.revertedWith('InvalidAddress');
                });

                it('should revert when attempting to query using an invalid target pool', async () => {
                    await expect(
                        tradeTargetAmount(testAmount, { targetTokenAddress: ZERO_ADDRESS })
                    ).to.be.revertedWith('InvalidAddress');
                    await expect(
                        tradeSourceAmount(testAmount, { targetTokenAddress: ZERO_ADDRESS })
                    ).to.be.revertedWith('InvalidAddress');
                });

                it('should revert when attempting to  query using an invalid amount', async () => {
                    const amount = 0;

                    await expect(tradeTargetAmount(amount)).to.be.revertedWith('ZeroValue');
                    await expect(tradeSourceAmount(amount)).to.be.revertedWith('ZeroValue');
                });

                it('should revert when attempting to query using unsupported tokens', async () => {
                    const reserveToken2 = await Contracts.TestERC20Token.deploy(TKN, TKN, 1_000_000);

                    await reserveToken2.transfer(await trader.getAddress(), testAmount);
                    await reserveToken2.connect(trader).approve(network.address, testAmount);

                    // unknown source token
                    await expect(
                        tradeTargetAmount(testAmount, { sourceTokenAddress: reserveToken2.address })
                    ).to.be.revertedWith('InvalidToken');
                    await expect(
                        tradeSourceAmount(testAmount, { sourceTokenAddress: reserveToken2.address })
                    ).to.be.revertedWith('InvalidToken');

                    // unknown target token
                    await expect(
                        tradeTargetAmount(testAmount, { targetTokenAddress: reserveToken2.address })
                    ).to.be.revertedWith('InvalidToken');
                    await expect(
                        tradeSourceAmount(testAmount, { targetTokenAddress: reserveToken2.address })
                    ).to.be.revertedWith('InvalidToken');
                });

                it('should revert when attempting to query using same source and target tokens', async () => {
                    await expect(
                        tradeTargetAmount(testAmount, { targetTokenAddress: sourceToken.address })
                    ).to.be.revertedWith('InvalidTokens');
                    await expect(
                        tradeSourceAmount(testAmount, { targetTokenAddress: sourceToken.address })
                    ).to.be.revertedWith('InvalidTokens');
                });
            });
        };

        for (const [sourceSymbol, targetSymbol] of [
            [TKN, BNT],
            [TKN, ETH],
            [`${TKN}1`, `${TKN}2`],
            [BNT, ETH],
            [BNT, TKN],
            [ETH, BNT],
            [ETH, TKN]
        ]) {
            // perform a basic/sanity suite over a fixed input
            testTradesAmounts(
                {
                    symbol: sourceSymbol,
                    balance: toWei(1_000_000),
                    initialRate: INITIAL_RATE
                },
                {
                    symbol: targetSymbol,
                    balance: toWei(5_000_000),
                    initialRate: INITIAL_RATE
                }
            );
        }
    });

    describe('pending withdrawals', () => {
        let poolToken: PoolToken;
        let networkInformation: BancorNetworkInformation;
        let networkSettings: NetworkSettings;
        let network: TestBancorNetwork;
        let networkToken: IERC20;
        let pendingWithdrawals: TestPendingWithdrawals;
        let poolCollection: TestPoolCollection;

        let provider: SignerWithAddress;
        let poolTokenAmount: BigNumber;

        const MIN_LIQUIDITY_FOR_TRADING = toWei(100_000);

        before(async () => {
            [, provider] = await ethers.getSigners();
        });

        beforeEach(async () => {
            ({ network, networkToken, networkInformation, networkSettings, poolCollection, pendingWithdrawals } =
                await createSystem());

            await networkSettings.setMinLiquidityForTrading(MIN_LIQUIDITY_FOR_TRADING);
            await networkSettings.setPoolMintingLimit(networkToken.address, MAX_UINT256);

            await pendingWithdrawals.setTime(await latest());

            ({ poolToken } = await setupSimplePool(
                {
                    symbol: TKN,
                    balance: toWei(1_000_000),
                    initialRate: { n: 1, d: 2 }
                },
                provider,
                network,
                networkInformation,
                networkSettings,
                poolCollection
            ));

            poolTokenAmount = await poolToken.balanceOf(provider.address);
        });

        it('should return withdrawal status', async () => {
            const { id, creationTime } = await initWithdraw(
                provider,
                network,
                pendingWithdrawals,
                poolToken,
                poolTokenAmount
            );

            expect(await networkInformation.isReadyForWithdrawal(id)).to.be.false;

            const withdrawalDuration =
                (await pendingWithdrawals.lockDuration()) + (await pendingWithdrawals.withdrawalWindowDuration());
            await pendingWithdrawals.setTime(creationTime + withdrawalDuration - 1);

            expect(await networkInformation.isReadyForWithdrawal(id)).to.be.true;
        });
    });
});<|MERGE_RESOLUTION|>--- conflicted
+++ resolved
@@ -15,14 +15,8 @@
     TestPoolCollection,
     TestPoolCollectionUpgrader
 } from '../../typechain-types';
-<<<<<<< HEAD
-import { ZERO_ADDRESS, BNT, ETH, TKN } from '../helpers/Constants';
-import { createSystem, depositToPool, setupSimplePool, PoolSpec } from '../helpers/Factory';
-=======
-import { ZERO_ADDRESS, MAX_UINT256 } from '../helpers/Constants';
-import { BNT, ETH, TKN } from '../helpers/Constants';
+import { ZERO_ADDRESS, MAX_UINT256, BNT, ETH, TKN } from '../helpers/Constants';
 import { createSystem, depositToPool, setupSimplePool, PoolSpec, initWithdraw } from '../helpers/Factory';
->>>>>>> 25b69f93
 import { shouldHaveGap } from '../helpers/Proxy';
 import { latest } from '../helpers/Time';
 import { toWei } from '../helpers/Types';
