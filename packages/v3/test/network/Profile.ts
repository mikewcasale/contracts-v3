--- conflicted
+++ resolved
@@ -41,14 +41,9 @@
 import { latest, duration } from '../helpers/Time';
 import { createWallet, transfer } from '../helpers/Utils';
 import { SignerWithAddress } from '@nomiclabs/hardhat-ethers/signers';
-<<<<<<< HEAD
-import { BigNumber, ContractTransaction, utils, Wallet } from 'ethers';
+import { BigNumber, BigNumberish, ContractTransaction, utils, Wallet } from 'ethers';
 import { ethers } from 'hardhat';
-=======
-import { BigNumber, BigNumberish, ContractTransaction, utils, Wallet } from 'ethers';
-import { ethers, waffle } from 'hardhat';
 import humanizeDuration from 'humanize-duration';
->>>>>>> 95b7d6f2
 import { camelCase } from 'lodash';
 
 const { formatBytes32String } = utils;
@@ -982,14 +977,14 @@
             totalRewards: BigNumberish
         ) => {
             // deposit initial stake so that the participating user would have some initial amount of pool tokens
-            const { token, poolToken } = await setupSimplePool(
+            const { token, poolToken } = await setupFundedPool(
                 {
                     tokenData,
                     balance: providerStake,
                     requestedLiquidity: tokenData.isNetworkToken()
                         ? BigNumber.max(BigNumber.from(providerStake), BigNumber.from(totalRewards)).mul(1000)
                         : 0,
-                    initialRate: { n: 1, d: 2 }
+                    fundingRate: FUNDING_RATE
                 },
                 deployer,
                 network,
@@ -1022,8 +1017,6 @@
         ) => {
             let token: TokenWithAddress;
             let rewardsVault: IVault;
-
-            const MIN_LIQUIDITY_FOR_TRADING = toWei(1_000);
 
             beforeEach(async () => {
                 ({
