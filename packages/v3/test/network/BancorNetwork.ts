--- conflicted
+++ resolved
@@ -12,13 +12,9 @@
     TestPendingWithdrawals,
     TestPoolCollection,
     TestPoolCollectionUpgrader,
-<<<<<<< HEAD
     TestERC20Burnable,
     PendingWithdrawals,
-    TokenHolder
-=======
     ExternalProtectionVault
->>>>>>> 84f6e163
 } from '../../typechain';
 import { expectRole, roles } from '../helpers/AccessControl';
 import { FeeTypes, MAX_UINT256, NATIVE_TOKEN_ADDRESS, PPM_RESOLUTION, ZERO_ADDRESS } from '../helpers/Constants';
@@ -3112,7 +3108,7 @@
         let pendingWithdrawals: PendingWithdrawals;
         let poolCollection: TestPoolCollection;
         let bancorVault: BancorVault;
-        let externalWallet: TokenHolder;
+        let externalProtectionVault: ExternalProtectionVault;
         let baseToken: TestERC20Burnable;
         let basePoolToken: PoolToken;
         let networkPoolToken: PoolToken;
@@ -3207,7 +3203,7 @@
             }
 
             actual.tknBalances['vault'] = integerToDecimal(await baseToken.balanceOf(bancorVault.address), tknDecimals);
-            actual.tknBalances['wallet'] = integerToDecimal(await baseToken.balanceOf(externalWallet.address), tknDecimals);
+            actual.tknBalances['wallet'] = integerToDecimal(await baseToken.balanceOf(externalProtectionVault.address), tknDecimals);
             actual.bntBalances['vault'] = integerToDecimal(await networkToken.balanceOf(bancorVault.address), bntDecimals);
             actual.bnbntBalances['protocol'] = integerToDecimal(await networkPoolToken.balanceOf(networkTokenPool.address), bnbntDecimals);
 
@@ -3232,13 +3228,13 @@
                 govToken,
                 pendingWithdrawals,
                 poolCollection,
-                bancorVault
+                bancorVault,
+                externalProtectionVault
             } = await createSystem());
 
             baseToken = await Contracts.TestERC20Burnable.deploy(TKN, TKN, MAX_UINT256);
             basePoolToken = await createPool(baseToken, network, networkSettings, poolCollection);
             await networkTokenGovernance.mint(signers[0].address, MAX_UINT256.sub(await networkToken.balanceOf(signers[0].address)));
-            externalWallet = await createTokenHolder();
 
             tknDecimals = flow.tknDecimals;
             bntDecimals = await networkToken.decimals();
@@ -3260,9 +3256,7 @@
             await poolCollection.setDepositLimit(baseToken.address, MAX_UINT256);
             await poolCollection.setInitialRate(baseToken.address, { n: bntInitialBalance, d: tknInitialBalance });
 
-            await externalWallet.transferOwnership(network.address);
-            await network.setExternalProtectionWallet(externalWallet.address);
-            await baseToken.transfer(externalWallet.address, decimalToInteger(flow.epwBalance, tknDecimals));
+            await baseToken.transfer(externalProtectionVault.address, decimalToInteger(flow.epwBalance, tknDecimals));
 
             for (let i = 0; i < flow.users.length; i++) {
                 const user = flow.users[i];
