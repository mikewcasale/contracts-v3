import { AsyncReturnType } from '../../components/ContractBuilder';
import Contracts from '../../components/Contracts';
import { GovToken, NetworkToken, TokenGovernance } from '../../components/LegacyContracts';
import {
    BancorVault,
    NetworkSettings,
    PoolToken,
    PoolTokenFactory,
    TestBancorNetwork,
    TestFlashLoanRecipient,
    TestNetworkTokenPool,
    TestPendingWithdrawals,
    TestPoolCollection,
    TestPoolCollectionUpgrader,
    ExternalProtectionVault
} from '../../typechain';
import { expectRole, roles } from '../helpers/AccessControl';
import { FeeTypes, MAX_UINT256, NATIVE_TOKEN_ADDRESS, PPM_RESOLUTION, ZERO_ADDRESS } from '../helpers/Constants';
import { BNT, ETH, TKN } from '../helpers/Constants';
import {
    createPool,
    createPoolCollection,
    createSystem,
    depositToPool,
    setupSimplePool,
    PoolSpec
} from '../helpers/Factory';
import { createLegacySystem } from '../helpers/LegacyFactory';
import { permitSignature } from '../helpers/Permit';
import { shouldHaveGap } from '../helpers/Proxy';
import { latest, duration } from '../helpers/Time';
import { toDecimal, toWei } from '../helpers/Types';
import {
    createTokenBySymbol,
    createWallet,
    errorMessageTokenExceedsAllowance,
    getBalance,
    getTransactionCost,
    transfer,
    TokenWithAddress
} from '../helpers/Utils';
import { SignerWithAddress } from '@nomiclabs/hardhat-ethers/signers';
import { expect } from 'chai';
import Decimal from 'decimal.js';
import { BigNumber, ContractTransaction, Signer, utils, Wallet } from 'ethers';
import { ethers, waffle } from 'hardhat';
import { camelCase } from 'lodash';

<<<<<<< HEAD
const { Upgradeable: UpgradeableRoles, BancorNetwork: BancorNetworkRoles } = roles;
=======
const { Upgradeable: UpgradeableRoles, ExternalProtectionVault: ExternalProtectionVaultRoles } = roles;
>>>>>>> 84f6e163
const { solidityKeccak256, formatBytes32String } = utils;

describe('BancorNetwork', () => {
    let deployer: SignerWithAddress;
    let nonOwner: SignerWithAddress;
    let newOwner: SignerWithAddress;

    const INITIAL_RATE = { n: BigNumber.from(1), d: BigNumber.from(2) };

    shouldHaveGap('BancorNetwork', '_networkTokenPool');

    before(async () => {
        [deployer, nonOwner, newOwner] = await ethers.getSigners();
    });

    const networkPermitSignature = async (
        sender: Wallet,
        tokenAddress: string,
        network: TestBancorNetwork,
        amount: BigNumber,
        deadline: BigNumber
    ) => {
        if (
            tokenAddress === NATIVE_TOKEN_ADDRESS ||
            tokenAddress === ZERO_ADDRESS ||
            tokenAddress === (await network.networkToken())
        ) {
            return {
                v: BigNumber.from(0),
                r: formatBytes32String(''),
                s: formatBytes32String('')
            };
        }

        const reserveToken = await Contracts.TestERC20Token.attach(tokenAddress);
        const senderAddress = await sender.getAddress();

        const nonce = await reserveToken.nonces(senderAddress);

        return permitSignature(
            sender,
            await reserveToken.name(),
            reserveToken.address,
            network.address,
            amount,
            nonce,
            deadline
        );
    };

    const specToString = (spec: PoolSpec) => {
        if (spec.tradingFeePPM !== undefined) {
            return `${spec.symbol} (balance=${spec.balance}, fee=${feeToString(spec.tradingFeePPM)})`;
        }

        return `${spec.symbol} (balance=${spec.balance})`;
    };

    const initWithdraw = async (
        provider: SignerWithAddress,
        pendingWithdrawals: TestPendingWithdrawals,
        poolToken: PoolToken,
        amount: BigNumber
    ) => {
        await poolToken.connect(provider).approve(pendingWithdrawals.address, amount);
        await pendingWithdrawals.connect(provider).initWithdrawal(poolToken.address, amount);

        const withdrawalRequestIds = await pendingWithdrawals.withdrawalRequestIds(provider.address);
        const id = withdrawalRequestIds[withdrawalRequestIds.length - 1];
        const withdrawalRequest = await pendingWithdrawals.withdrawalRequest(id);
        const creationTime = withdrawalRequest.createdAt;

        return { id, creationTime };
    };

    const trade = async (
        trader: SignerWithAddress,
        sourceToken: TokenWithAddress,
        targetToken: TokenWithAddress,
        amount: BigNumber,
        minReturnAmount: BigNumber,
        deadline: BigNumber,
        beneficiary: string,
        network: TestBancorNetwork
    ) => {
        let value = BigNumber.from(0);
        if (sourceToken.address === NATIVE_TOKEN_ADDRESS) {
            value = amount;
        } else {
            const reserveToken = await Contracts.TestERC20Token.attach(sourceToken.address);

            await reserveToken.transfer(await trader.getAddress(), amount);
            await reserveToken.connect(trader).approve(network.address, amount);
        }

        return network
            .connect(trader)
            .trade(sourceToken.address, targetToken.address, amount, minReturnAmount, deadline, beneficiary, {
                value
            });
    };

    const feeToString = (feePPM: number) => `${toDecimal(feePPM).mul(100).div(toDecimal(PPM_RESOLUTION))}%`;

    describe('construction', () => {
        let network: TestBancorNetwork;
        let networkSettings: NetworkSettings;
        let networkToken: NetworkToken;
        let govToken: GovToken;
        let networkTokenGovernance: TokenGovernance;
        let govTokenGovernance: TokenGovernance;
        let networkTokenPool: TestNetworkTokenPool;
        let poolCollectionUpgrader: TestPoolCollectionUpgrader;
        let bancorVault: BancorVault;
        let externalProtectionVault: ExternalProtectionVault;
        let pendingWithdrawals: TestPendingWithdrawals;
        let networkPoolToken: PoolToken;

        beforeEach(async () => {
            ({
                network,
                networkSettings,
                networkToken,
                govToken,
                networkTokenGovernance,
                govTokenGovernance,
                networkTokenPool,
                poolCollectionUpgrader,
                bancorVault,
                externalProtectionVault,
                pendingWithdrawals,
                networkPoolToken
            } = await createSystem());
        });

        it('should revert when attempting to reinitialize', async () => {
            await expect(
                network.initialize(networkTokenPool.address, pendingWithdrawals.address, poolCollectionUpgrader.address)
            ).to.be.revertedWith('Initializable: contract is already initialized');
        });

        it('should revert when attempting to initialize with an invalid network token pool contract', async () => {
            const network = await Contracts.BancorNetwork.deploy(
                networkTokenGovernance.address,
                govTokenGovernance.address,
                networkSettings.address,
                bancorVault.address,
                networkPoolToken.address,
                externalProtectionVault.address
            );

            await expect(
                network.initialize(ZERO_ADDRESS, pendingWithdrawals.address, poolCollectionUpgrader.address)
            ).to.be.revertedWith('InvalidAddress');
        });

        it('should revert when attempting to initialize with an invalid pending withdrawals contract', async () => {
            const network = await Contracts.BancorNetwork.deploy(
                networkTokenGovernance.address,
                govTokenGovernance.address,
                networkSettings.address,
                bancorVault.address,
                networkPoolToken.address,
                externalProtectionVault.address
            );

            await expect(
                network.initialize(networkTokenPool.address, ZERO_ADDRESS, poolCollectionUpgrader.address)
            ).to.be.revertedWith('InvalidAddress');
        });

        it('should revert when attempting to initialize with an invalid pool collection upgrader contract', async () => {
            const network = await Contracts.BancorNetwork.deploy(
                networkTokenGovernance.address,
                govTokenGovernance.address,
                networkSettings.address,
                bancorVault.address,
                networkPoolToken.address,
                externalProtectionVault.address
            );

            await expect(
                network.initialize(networkTokenPool.address, pendingWithdrawals.address, ZERO_ADDRESS)
            ).to.be.revertedWith('InvalidAddress');
        });

        it('should revert when initialized with an invalid network token governance contract', async () => {
            await expect(
                Contracts.BancorNetwork.deploy(
                    ZERO_ADDRESS,
                    govTokenGovernance.address,
                    networkSettings.address,
                    bancorVault.address,
                    networkPoolToken.address,
                    externalProtectionVault.address
                )
            ).to.be.revertedWith('InvalidAddress');
        });

        it('should revert when initialized with an invalid governance token governance contract', async () => {
            await expect(
                Contracts.BancorNetwork.deploy(
                    networkTokenGovernance.address,
                    ZERO_ADDRESS,
                    networkSettings.address,
                    bancorVault.address,
                    networkPoolToken.address,
                    externalProtectionVault.address
                )
            ).to.be.revertedWith('InvalidAddress');
        });

        it('should revert when initialized with an invalid network settings contract', async () => {
            await expect(
                Contracts.BancorNetwork.deploy(
                    networkTokenGovernance.address,
                    govTokenGovernance.address,
                    ZERO_ADDRESS,
                    bancorVault.address,
                    networkPoolToken.address,
                    externalProtectionVault.address
                )
            ).to.be.revertedWith('InvalidAddress');
        });

        it('should revert when initialized with an invalid vault contract', async () => {
            await expect(
                Contracts.BancorNetwork.deploy(
                    networkTokenGovernance.address,
                    govTokenGovernance.address,
                    networkSettings.address,
                    ZERO_ADDRESS,
                    networkPoolToken.address,
                    externalProtectionVault.address
                )
            ).to.be.revertedWith('InvalidAddress');
        });

        it('should revert when initialized with an invalid network pool token contract', async () => {
            await expect(
                Contracts.BancorNetwork.deploy(
                    networkTokenGovernance.address,
                    govTokenGovernance.address,
                    networkSettings.address,
                    bancorVault.address,
                    ZERO_ADDRESS,
                    externalProtectionVault.address
                )
            ).to.be.revertedWith('InvalidAddress');
        });

        it('should revert when initialized with an invalid external protection vault contract', async () => {
            const { networkTokenGovernance, govTokenGovernance, networkSettings, bancorVault, networkPoolToken } =
                await createSystem();

            await expect(
                Contracts.BancorNetwork.deploy(
                    networkTokenGovernance.address,
                    govTokenGovernance.address,
                    networkSettings.address,
                    bancorVault.address,
                    networkPoolToken.address,
                    ZERO_ADDRESS
                )
            ).to.be.revertedWith('InvalidAddress');
        });

        it('should be properly initialized', async () => {
            expect(await network.version()).to.equal(1);

            await expectRole(network, UpgradeableRoles.ROLE_ADMIN, UpgradeableRoles.ROLE_ADMIN, [deployer.address]);

            expect(await network.networkToken()).to.equal(networkToken.address);
            expect(await network.networkTokenGovernance()).to.equal(networkTokenGovernance.address);
            expect(await network.govToken()).to.equal(govToken.address);
            expect(await network.govTokenGovernance()).to.equal(govTokenGovernance.address);
            expect(await network.settings()).to.equal(networkSettings.address);
            expect(await network.vault()).to.equal(bancorVault.address);
            expect(await network.networkPoolToken()).to.equal(networkPoolToken.address);
            expect(await network.networkTokenPool()).to.equal(networkTokenPool.address);
            expect(await network.pendingWithdrawals()).to.equal(pendingWithdrawals.address);
            expect(await network.poolCollectionUpgrader()).to.equal(poolCollectionUpgrader.address);
            expect(await network.externalProtectionVault()).to.equal(externalProtectionVault.address);
            expect(await network.poolCollections()).to.be.empty;
            expect(await network.liquidityPools()).to.be.empty;
            expect(await network.isPoolValid(networkToken.address)).to.be.true;
        });
    });

    describe('pool collections', () => {
        let networkSettings: NetworkSettings;
        let network: TestBancorNetwork;
        let poolTokenFactory: PoolTokenFactory;
        let poolCollection: TestPoolCollection;
        let poolCollectionUpgrader: TestPoolCollectionUpgrader;
        let poolType: number;

        beforeEach(async () => {
            ({ network, networkSettings, poolTokenFactory, poolCollection, poolCollectionUpgrader } =
                await createSystem());

            poolType = await poolCollection.poolType();
        });

        describe('adding new pool collection', () => {
            it('should revert when a non-owner attempts to add a new pool collection', async () => {
                await expect(network.connect(nonOwner).addPoolCollection(poolCollection.address)).to.be.revertedWith(
                    'AccessDenied'
                );
            });

            it('should revert when attempting to add an invalid pool collection', async () => {
                await expect(network.connect(nonOwner).addPoolCollection(ZERO_ADDRESS)).to.be.revertedWith(
                    'InvalidAddress'
                );
            });

            it('should add a new pool collections', async () => {
                expect(await network.poolCollections()).to.be.empty;
                expect(await network.latestPoolCollection(poolType)).to.equal(ZERO_ADDRESS);

                const res = await network.addPoolCollection(poolCollection.address);
                await expect(res).to.emit(network, 'PoolCollectionAdded').withArgs(poolType, poolCollection.address);
                await expect(res)
                    .to.emit(network, 'LatestPoolCollectionReplaced')
                    .withArgs(poolType, ZERO_ADDRESS, poolCollection.address);

                expect(await network.poolCollections()).to.have.members([poolCollection.address]);
                expect(await network.latestPoolCollection(poolType)).to.equal(poolCollection.address);
            });

            context('with an existing pool collection', () => {
                beforeEach(async () => {
                    await network.addPoolCollection(poolCollection.address);
                });

                it('should revert when attempting to add the same pool collection', async () => {
                    await expect(network.addPoolCollection(poolCollection.address)).to.be.revertedWith('AlreadyExists');
                });

                it('should revert when attempting to add a pool collection with the same version', async () => {
                    const newPoolCollection = await createPoolCollection(
                        network,
                        poolTokenFactory,
                        poolCollectionUpgrader,
                        await poolCollection.version()
                    );

                    await expect(network.addPoolCollection(newPoolCollection.address)).to.be.revertedWith(
                        'AlreadyExists'
                    );
                });

                it('should add a new pool collection with the same type', async () => {
                    expect(await network.poolCollections()).to.have.members([poolCollection.address]);

                    const newPoolCollection = await createPoolCollection(
                        network,
                        poolTokenFactory,
                        poolCollectionUpgrader,
                        (await poolCollection.version()) + 1
                    );
                    const poolType = await newPoolCollection.poolType();

                    const res = await network.addPoolCollection(newPoolCollection.address);
                    await expect(res)
                        .to.emit(network, 'PoolCollectionAdded')
                        .withArgs(poolType, newPoolCollection.address);
                    await expect(res)
                        .to.emit(network, 'LatestPoolCollectionReplaced')
                        .withArgs(poolType, poolCollection.address, newPoolCollection.address);

                    expect(await network.poolCollections()).to.have.members([
                        poolCollection.address,
                        newPoolCollection.address
                    ]);
                });
            });
        });

        describe('removing existing pool collections', () => {
            beforeEach(async () => {
                await network.addPoolCollection(poolCollection.address);
            });

            it('should add another new pool collection with the same type', async () => {
                expect(await network.poolCollections()).to.have.members([poolCollection.address]);

                const newPoolCollection = await createPoolCollection(
                    network,
                    poolTokenFactory,
                    poolCollectionUpgrader,
                    (await poolCollection.version()) + 1
                );
                const poolType = await newPoolCollection.poolType();

                const res = await network.addPoolCollection(newPoolCollection.address);
                await expect(res).to.emit(network, 'PoolCollectionAdded').withArgs(poolType, newPoolCollection.address);
                await expect(res)
                    .to.emit(network, 'LatestPoolCollectionReplaced')
                    .withArgs(poolType, poolCollection.address, newPoolCollection.address);

                expect(await network.poolCollections()).to.have.members([
                    poolCollection.address,
                    newPoolCollection.address
                ]);
            });

            it('should revert when a attempting to remove a pool with a non-existing alternative pool collection', async () => {
                const newPoolCollection = await createPoolCollection(
                    network,
                    poolTokenFactory,
                    poolCollectionUpgrader,
                    (await poolCollection.version()) + 1
                );
                await expect(
                    network.removePoolCollection(poolCollection.address, newPoolCollection.address)
                ).to.be.revertedWith('DoesNotExist');
            });

            context('with an exiting alternative pool collection', () => {
                let newPoolCollection: TestPoolCollection;
                let lastCollection: TestPoolCollection;

                beforeEach(async () => {
                    newPoolCollection = await createPoolCollection(
                        network,
                        poolTokenFactory,
                        poolCollectionUpgrader,
                        (await poolCollection.version()) + 1
                    );
                    lastCollection = await createPoolCollection(
                        network,
                        poolTokenFactory,
                        poolCollectionUpgrader,
                        (await newPoolCollection.version()) + 1
                    );

                    await network.addPoolCollection(newPoolCollection.address);
                    await network.addPoolCollection(lastCollection.address);
                });

                it('should revert when a non-owner attempts to remove an existing pool collection', async () => {
                    await expect(
                        network
                            .connect(nonOwner)
                            .removePoolCollection(poolCollection.address, newPoolCollection.address)
                    ).to.be.revertedWith('AccessDenied');
                });

                it('should revert when attempting to remove a non-existing pool collection', async () => {
                    await expect(
                        network.removePoolCollection(ZERO_ADDRESS, newPoolCollection.address)
                    ).to.be.revertedWith('InvalidAddress');

                    const otherCollection = await createPoolCollection(
                        network,
                        poolTokenFactory,
                        poolCollectionUpgrader
                    );
                    await expect(
                        network.removePoolCollection(otherCollection.address, newPoolCollection.address)
                    ).to.be.revertedWith('DoesNotExist');
                });

                it('should remove an existing pool collection', async () => {
                    expect(await network.poolCollections()).to.have.members([
                        poolCollection.address,
                        newPoolCollection.address,
                        lastCollection.address
                    ]);
                    expect(await network.latestPoolCollection(poolType)).to.equal(lastCollection.address);

                    const res = await network.removePoolCollection(poolCollection.address, newPoolCollection.address);
                    await expect(res)
                        .to.emit(network, 'PoolCollectionRemoved')
                        .withArgs(poolType, poolCollection.address);
                    await expect(res)
                        .to.emit(network, 'LatestPoolCollectionReplaced')
                        .withArgs(poolType, lastCollection.address, newPoolCollection.address);

                    expect(await network.poolCollections()).to.have.members([
                        newPoolCollection.address,
                        lastCollection.address
                    ]);
                    expect(await network.latestPoolCollection(poolType)).to.equal(newPoolCollection.address);

                    const res2 = await network.removePoolCollection(newPoolCollection.address, lastCollection.address);
                    await expect(res2)
                        .to.emit(network, 'PoolCollectionRemoved')
                        .withArgs(poolType, newPoolCollection.address);
                    await expect(res2)
                        .to.emit(network, 'LatestPoolCollectionReplaced')
                        .withArgs(poolType, newPoolCollection.address, lastCollection.address);

                    expect(await network.poolCollections()).to.have.members([lastCollection.address]);
                    expect(await network.latestPoolCollection(poolType)).to.equal(lastCollection.address);

                    const res3 = await network.removePoolCollection(lastCollection.address, ZERO_ADDRESS);
                    await expect(res3)
                        .to.emit(network, 'PoolCollectionRemoved')
                        .withArgs(poolType, lastCollection.address);
                    await expect(res3)
                        .to.emit(network, 'LatestPoolCollectionReplaced')
                        .withArgs(poolType, lastCollection.address, ZERO_ADDRESS);

                    expect(await network.poolCollections()).to.be.empty;
                    expect(await network.latestPoolCollection(poolType)).to.equal(ZERO_ADDRESS);
                });

                it('should revert when attempting to remove a pool collection with associated pools', async () => {
                    const reserveToken = await Contracts.TestERC20Token.deploy(TKN, TKN, BigNumber.from(1_000_000));
                    await createPool(reserveToken, network, networkSettings, lastCollection);

                    await expect(
                        network.removePoolCollection(lastCollection.address, newPoolCollection.address)
                    ).to.be.revertedWith('NotEmpty');
                });

                it.skip('should revert when attempting to remove a pool collection with an alternative with a different type', async () => {});
            });
        });

        describe('setting the latest pool collections', () => {
            let newPoolCollection: TestPoolCollection;

            beforeEach(async () => {
                newPoolCollection = await createPoolCollection(
                    network,
                    poolTokenFactory,
                    poolCollectionUpgrader,
                    (await poolCollection.version()) + 1
                );

                await network.addPoolCollection(newPoolCollection.address);
                await network.addPoolCollection(poolCollection.address);
            });

            it('should revert when a non-owner attempts to set the latest pool collection', async () => {
                await expect(
                    network.connect(nonOwner).setLatestPoolCollection(poolCollection.address)
                ).to.be.revertedWith('AccessDenied');
            });

            it('should revert when attempting to set the latest pool collection to an invalid pool collection', async () => {
                await expect(network.connect(nonOwner).setLatestPoolCollection(ZERO_ADDRESS)).to.be.revertedWith(
                    'InvalidAddress'
                );

                const newPoolCollection2 = await createPoolCollection(
                    network,
                    poolTokenFactory,
                    poolCollectionUpgrader
                );
                await expect(network.setLatestPoolCollection(newPoolCollection2.address)).to.be.revertedWith(
                    'DoesNotExist'
                );
            });

            it('should ignore setting to the same latest pool collection', async () => {
                await network.setLatestPoolCollection(newPoolCollection.address);

                const res = await network.setLatestPoolCollection(newPoolCollection.address);
                await expect(res).not.to.emit(network, 'LatestPoolCollectionReplaced');
            });

            it('should set the latest pool collection', async () => {
                expect(await network.latestPoolCollection(poolType)).to.equal(poolCollection.address);

                const res = await network.setLatestPoolCollection(newPoolCollection.address);
                await expect(res)
                    .to.emit(network, 'LatestPoolCollectionReplaced')
                    .withArgs(poolType, poolCollection.address, newPoolCollection.address);

                expect(await network.latestPoolCollection(poolType)).to.equal(newPoolCollection.address);

                const res2 = await network.setLatestPoolCollection(poolCollection.address);
                await expect(res2)
                    .to.emit(network, 'LatestPoolCollectionReplaced')
                    .withArgs(poolType, newPoolCollection.address, poolCollection.address);

                expect(await network.latestPoolCollection(poolType)).to.equal(poolCollection.address);
            });
        });
    });

    describe('create pool', () => {
        let reserveToken: TokenWithAddress;
        let network: TestBancorNetwork;
        let networkSettings: NetworkSettings;
        let networkToken: NetworkToken;
        let poolCollection: TestPoolCollection;
        let poolType: number;

        const testCreatePool = async (symbol: string) => {
            beforeEach(async () => {
                ({ network, networkSettings, networkToken, poolCollection } = await createSystem());

                if (symbol === BNT) {
                    reserveToken = networkToken;
                } else {
                    reserveToken = await createTokenBySymbol(symbol);
                }

                poolType = await poolCollection.poolType();
            });

            it('should revert when attempting to create a pool for an invalid reserve token', async () => {
                await expect(network.createPool(poolType, ZERO_ADDRESS)).to.be.revertedWith('InvalidAddress');
            });

            it('should revert when attempting to create a pool for an unsupported type', async () => {
                await expect(network.createPool(BigNumber.from(12345), reserveToken.address)).to.be.revertedWith(
                    'InvalidType'
                );
            });

            context('with an associated pool collection', () => {
                beforeEach(async () => {
                    await network.addPoolCollection(poolCollection.address);
                });

                context('with a whitelisted token', () => {
                    beforeEach(async () => {
                        await networkSettings.addTokenToWhitelist(reserveToken.address);
                    });

                    it('should create a pool', async () => {
                        expect(await network.isPoolValid(reserveToken.address)).to.be.false;
                        expect(await network.collectionByPool(reserveToken.address)).to.equal(ZERO_ADDRESS);
                        expect(await network.liquidityPools()).to.be.empty;
                        expect(await poolCollection.isPoolValid(reserveToken.address)).to.be.false;

                        const res = await network.createPool(poolType, reserveToken.address);
                        await expect(res)
                            .to.emit(network, 'PoolAdded')
                            .withArgs(poolType, reserveToken.address, poolCollection.address);

                        expect(await network.isPoolValid(reserveToken.address)).to.be.true;
                        expect(await network.collectionByPool(reserveToken.address)).to.equal(poolCollection.address);
                        expect(await network.liquidityPools()).to.have.members([reserveToken.address]);
                        expect(await poolCollection.isPoolValid(reserveToken.address)).to.be.true;
                    });

                    it('should revert when attempting to create a pool for the same reserve token twice', async () => {
                        await network.createPool(poolType, reserveToken.address);
                        await expect(network.createPool(poolType, reserveToken.address)).to.be.revertedWith(
                            'AlreadyExists'
                        );
                    });
                });
            });
        };

        for (const symbol of [ETH, TKN]) {
            context(symbol, () => {
                testCreatePool(symbol);
            });
        }

        context(BNT, () => {
            beforeEach(async () => {
                ({ network, networkToken } = await createSystem());
            });

            it('should revert when attempting to create a pool', async () => {
                await expect(network.createPool(BigNumber.from(1), networkToken.address)).to.be.revertedWith(
                    'InvalidToken'
                );
            });
        });
    });

    describe('upgrade pool', () => {
        let network: TestBancorNetwork;
        let networkSettings: NetworkSettings;
        let networkToken: NetworkToken;
        let pendingWithdrawals: TestPendingWithdrawals;
        let poolTokenFactory: PoolTokenFactory;
        let poolCollection: TestPoolCollection;
        let poolCollectionUpgrader: TestPoolCollectionUpgrader;
        let targetPoolCollection: TestPoolCollection;

        const MIN_RETURN_AMOUNT = BigNumber.from(1);
        const MIN_LIQUIDITY_FOR_TRADING = toWei(BigNumber.from(100_000));

        const reserveTokenSymbols = [TKN, ETH, TKN];
        let reserveTokenAddresses: string[];

        const setTime = async (time: number) => {
            await network.setTime(time);
            await pendingWithdrawals.setTime(time);
        };

        const setup = async () => {
            ({
                network,
                networkSettings,
                networkToken,
                pendingWithdrawals,
                poolCollection,
                poolCollectionUpgrader,
                poolTokenFactory
            } = await createSystem());

            await networkSettings.setMinLiquidityForTrading(MIN_LIQUIDITY_FOR_TRADING);

            reserveTokenAddresses = [];

            for (const symbol of reserveTokenSymbols) {
                const { token } = await setupSimplePool(
                    {
                        symbol,
                        balance: toWei(BigNumber.from(50_000_000)),
                        initialRate: INITIAL_RATE
                    },
                    deployer,
                    network,
                    networkSettings,
                    poolCollection
                );

                reserveTokenAddresses.push(token.address);
            }

            targetPoolCollection = await createPoolCollection(
                network,
                poolTokenFactory,
                poolCollectionUpgrader,
                (await poolCollection.version()) + 1
            );

            await network.addPoolCollection(targetPoolCollection.address);
            await network.setLatestPoolCollection(targetPoolCollection.address);

            await depositToPool(deployer, networkToken, toWei(BigNumber.from(100_000)), network);

            await network.setTime(await latest());
        };

        beforeEach(async () => {
            await waffle.loadFixture(setup);
        });

        it('should revert when attempting to upgrade already upgraded pools', async () => {
            await network.upgradePools(reserveTokenAddresses);

            await expect(network.upgradePools(reserveTokenAddresses)).to.be.revertedWith('InvalidPoolCollection');
        });

        it('should revert when attempting to upgrade invalid pools', async () => {
            const reserveTokenAddresses2 = [ZERO_ADDRESS, ZERO_ADDRESS, ...reserveTokenAddresses, ZERO_ADDRESS];
            await expect(network.upgradePools(reserveTokenAddresses2)).to.be.revertedWith('InvalidPool');
        });

        it('should upgrade pools', async () => {
            expect(await poolCollection.poolCount()).to.equal(reserveTokenAddresses.length);
            expect(await targetPoolCollection.poolCount()).to.equal(BigNumber.from(0));

            for (const reserveTokenAddress of reserveTokenAddresses) {
                expect(await network.collectionByPool(reserveTokenAddress)).to.equal(poolCollection.address);
            }

            await network.upgradePools(reserveTokenAddresses);

            expect(await poolCollection.poolCount()).to.equal(BigNumber.from(0));
            expect(await targetPoolCollection.poolCount()).to.equal(reserveTokenAddresses.length);

            for (const reserveTokenAddress of reserveTokenAddresses) {
                const isETH = reserveTokenAddress === NATIVE_TOKEN_ADDRESS;

                expect(await network.collectionByPool(reserveTokenAddress)).to.equal(targetPoolCollection.address);

                // perform deposit, withdraw, and trade sanity checks
                const token = { address: reserveTokenAddress };
                const pool = await targetPoolCollection.poolData(reserveTokenAddress);
                const poolToken = await Contracts.PoolToken.attach(pool.poolToken);

                const prevPoolTokenBalance = await poolToken.balanceOf(deployer.address);
                await depositToPool(deployer, token, toWei(BigNumber.from(1_000_000)), network);
                expect(await poolToken.balanceOf(deployer.address)).to.be.gte(prevPoolTokenBalance);

                const poolTokenAmount = await toWei(BigNumber.from(1));
                const { id, creationTime } = await initWithdraw(
                    deployer,
                    pendingWithdrawals,
                    poolToken,
                    poolTokenAmount
                );
                expect(await poolToken.balanceOf(deployer.address)).to.be.gte(
                    prevPoolTokenBalance.sub(poolTokenAmount)
                );

                let prevTokenBalance = await getBalance(token, deployer);
                const withdrawalDuration =
                    (await pendingWithdrawals.lockDuration()) + (await pendingWithdrawals.withdrawalWindowDuration());
                await setTime(creationTime + withdrawalDuration - 1);

                await network.withdraw(id);
                await expect(await getBalance(token, deployer)).to.be.gte(prevTokenBalance);

                const tradeAmount = toWei(BigNumber.from(1));

                let prevNetworkTokenBalance = await networkToken.balanceOf(deployer.address);
                prevTokenBalance = await getBalance(token, deployer);

                let transactionCost = BigNumber.from(0);
                const res = await trade(
                    deployer,
                    token,
                    networkToken,
                    tradeAmount,
                    MIN_RETURN_AMOUNT,
                    MAX_UINT256,
                    ZERO_ADDRESS,
                    network
                );

                if (isETH) {
                    transactionCost = await getTransactionCost(res);
                }

                expect(await networkToken.balanceOf(deployer.address)).to.be.gte(prevNetworkTokenBalance);
                expect(await getBalance(token, deployer)).to.equal(
                    prevTokenBalance.sub(tradeAmount.add(transactionCost))
                );

                prevNetworkTokenBalance = await networkToken.balanceOf(deployer.address);
                prevTokenBalance = await getBalance(token, deployer);

                transactionCost = BigNumber.from(0);
                const res2 = await trade(
                    deployer,
                    networkToken,
                    token,
                    tradeAmount,
                    MIN_RETURN_AMOUNT,
                    MAX_UINT256,
                    ZERO_ADDRESS,
                    network
                );

                if (isETH) {
                    transactionCost = await getTransactionCost(res2);
                }

                expect(await getBalance(token, deployer)).to.be.gte(prevTokenBalance.sub(transactionCost));
                expect(await networkToken.balanceOf(deployer.address)).to.equal(
                    prevNetworkTokenBalance.sub(tradeAmount)
                );
            }
        });
    });

    describe('deposit', () => {
        let networkTokenGovernance: TokenGovernance;
        let govTokenGovernance: TokenGovernance;
        let network: TestBancorNetwork;
        let networkSettings: NetworkSettings;
        let networkToken: NetworkToken;
        let govToken: GovToken;
        let networkTokenPool: TestNetworkTokenPool;
        let poolCollection: TestPoolCollection;
        let bancorVault: BancorVault;
        let pendingWithdrawals: TestPendingWithdrawals;
        let networkPoolToken: PoolToken;
        let externalProtectionVault: ExternalProtectionVault;

        const MAX_DEVIATION = BigNumber.from(10_000); // %1
        const MINTING_LIMIT = toWei(BigNumber.from(10_000_000));
        const WITHDRAWAL_FEE = BigNumber.from(50_000); // 5%
        const MIN_LIQUIDITY_FOR_TRADING = toWei(BigNumber.from(100_000));
        const DEPOSIT_LIMIT = toWei(BigNumber.from(100_000_000));

        const setup = async () => {
            ({
                networkTokenGovernance,
                govTokenGovernance,
                network,
                networkSettings,
                networkToken,
                govToken,
                networkTokenPool,
                poolCollection,
                bancorVault,
                pendingWithdrawals,
                networkPoolToken,
                externalProtectionVault
            } = await createSystem());

            await networkSettings.setAverageRateMaxDeviationPPM(MAX_DEVIATION);
            await networkSettings.setWithdrawalFeePPM(WITHDRAWAL_FEE);
            await networkSettings.setMinLiquidityForTrading(MIN_LIQUIDITY_FOR_TRADING);
        };

        beforeEach(async () => {
            await waffle.loadFixture(setup);
        });

        const testDeposits = (symbol: string) => {
            const isNetworkToken = symbol === BNT;
            const isETH = symbol === ETH;

            let poolToken: PoolToken;
            let token: TokenWithAddress;

            beforeEach(async () => {
                if (isNetworkToken) {
                    token = networkToken;
                } else {
                    token = await createTokenBySymbol(symbol);
                }

                if (isNetworkToken) {
                    poolToken = networkPoolToken;
                } else {
                    poolToken = await createPool(token, network, networkSettings, poolCollection);

                    await networkSettings.setPoolMintingLimit(token.address, MINTING_LIMIT);

                    await poolCollection.setDepositLimit(token.address, DEPOSIT_LIMIT);
                    await poolCollection.setInitialRate(token.address, INITIAL_RATE);
                }

                await setTime((await latest()).toNumber());
            });

            const setTime = async (time: number) => {
                await network.setTime(time);
                await pendingWithdrawals.setTime(time);
            };

            const verifyDeposit = async (
                provider: Signer | Wallet,
                sender: Signer | Wallet,
                amount: BigNumber,
                deposit: (amount: BigNumber) => Promise<ContractTransaction>
            ) => {
                const providerAddress = await provider.getAddress();
                const senderAddress = await sender.getAddress();

                const contextId = solidityKeccak256(
                    ['address', 'uint32', 'address', 'address', 'uint256'],
                    [senderAddress, await network.currentTime(), providerAddress, token.address, amount]
                );

                const prevPoolTokenTotalSupply = await poolToken.totalSupply();
                const prevProviderPoolTokenBalance = await poolToken.balanceOf(providerAddress);

                const prevProviderTokenBalance = await getBalance(token, providerAddress);
                const prevSenderTokenBalance = await getBalance(token, senderAddress);
                const prevVaultTokenBalance = await getBalance(token, bancorVault.address);

                const prevNetworkTokenTotalSupply = await networkToken.totalSupply();
                const prevVaultNetworkTokenBalance = await networkToken.balanceOf(bancorVault.address);

                const prevGovTotalSupply = await govToken.totalSupply();
                const prevProviderGovTokenBalance = await govToken.balanceOf(providerAddress);
                const prevSenderGovTokenBalance = await govToken.balanceOf(senderAddress);

                let expectedPoolTokenAmount;
                let transactionCost = BigNumber.from(0);

                if (isNetworkToken) {
                    expectedPoolTokenAmount = amount
                        .mul(await poolToken.totalSupply())
                        .div(await networkTokenPool.stakedBalance());

                    const res = await deposit(amount);

                    await expect(res)
                        .to.emit(network, 'NetworkTokenDeposited')
                        .withArgs(contextId, providerAddress, amount, expectedPoolTokenAmount, expectedPoolTokenAmount);

                    await expect(res)
                        .to.emit(network, 'TotalLiquidityUpdated')
                        .withArgs(
                            contextId,
                            token.address,
                            await poolToken.totalSupply(),
                            await networkTokenPool.stakedBalance(),
                            await getBalance(token, bancorVault.address)
                        );

                    expect(await poolToken.totalSupply()).to.equal(prevPoolTokenTotalSupply);

                    expect(await getBalance(token, bancorVault.address)).to.equal(prevVaultTokenBalance);

                    expect(await networkToken.totalSupply()).to.equal(prevNetworkTokenTotalSupply.sub(amount));

                    expect(await govToken.totalSupply()).to.equal(prevGovTotalSupply.add(expectedPoolTokenAmount));
                    expect(await govToken.balanceOf(providerAddress)).to.equal(
                        prevProviderGovTokenBalance.add(expectedPoolTokenAmount)
                    );
                } else {
                    const prevPoolLiquidity = await poolCollection.poolLiquidity(token.address);

                    if (prevPoolTokenTotalSupply.isZero()) {
                        expectedPoolTokenAmount = amount;
                    } else {
                        expectedPoolTokenAmount = amount
                            .mul(prevPoolTokenTotalSupply)
                            .div(prevPoolLiquidity.stakedBalance);
                    }

                    const res = await deposit(amount);

                    if (isETH) {
                        transactionCost = await getTransactionCost(res);
                    }

                    await expect(res)
                        .to.emit(network, 'BaseTokenDeposited')
                        .withArgs(
                            contextId,
                            token.address,
                            providerAddress,
                            poolCollection.address,
                            amount,
                            expectedPoolTokenAmount
                        );

                    const poolLiquidity = await poolCollection.poolLiquidity(token.address);

                    await expect(res)
                        .to.emit(network, 'TotalLiquidityUpdated')
                        .withArgs(
                            contextId,
                            token.address,
                            await poolToken.totalSupply(),
                            poolLiquidity.stakedBalance,
                            await getBalance(token, bancorVault.address)
                        );

                    await expect(res)
                        .to.emit(network, 'TotalLiquidityUpdated')
                        .withArgs(
                            contextId,
                            networkToken.address,
                            await networkPoolToken.totalSupply(),
                            await networkTokenPool.stakedBalance(),
                            await networkToken.balanceOf(bancorVault.address)
                        );

                    await expect(res)
                        .to.emit(network, 'TradingLiquidityUpdated')
                        .withArgs(contextId, token.address, token.address, poolLiquidity.baseTokenTradingLiquidity);

                    await expect(res)
                        .to.emit(network, 'TradingLiquidityUpdated')
                        .withArgs(
                            contextId,
                            token.address,
                            networkToken.address,
                            poolLiquidity.networkTokenTradingLiquidity
                        );

                    expect(await poolToken.totalSupply()).to.equal(
                        prevPoolTokenTotalSupply.add(expectedPoolTokenAmount)
                    );

                    expect(await getBalance(token, bancorVault.address)).to.equal(prevVaultTokenBalance.add(amount));

                    // expect a few network tokens to be minted to the vault
                    expect(await networkToken.totalSupply()).to.be.gte(prevNetworkTokenTotalSupply);
                    expect(await networkToken.balanceOf(bancorVault.address)).to.be.gte(prevVaultNetworkTokenBalance);

                    expect(await govToken.totalSupply()).to.equal(prevGovTotalSupply);
                    expect(await govToken.balanceOf(providerAddress)).to.equal(prevProviderGovTokenBalance);
                }

                expect(await poolToken.balanceOf(providerAddress)).to.equal(
                    prevProviderPoolTokenBalance.add(expectedPoolTokenAmount)
                );

                if (provider !== sender) {
                    expect(await getBalance(token, providerAddress)).to.equal(prevProviderTokenBalance);

                    expect(await govToken.balanceOf(senderAddress)).to.equal(prevSenderGovTokenBalance);
                }

                expect(await getBalance(token, senderAddress)).to.equal(
                    prevSenderTokenBalance.sub(amount).sub(transactionCost)
                );
            };

            const testDeposit = () => {
                context('regular deposit', () => {
                    enum Method {
                        Deposit,
                        DepositFor
                    }

                    let provider: SignerWithAddress;

                    before(async () => {
                        [, provider] = await ethers.getSigners();
                    });

                    it('should revert when attempting to deposit for an invalid provider', async () => {
                        await expect(
                            network.depositFor(ZERO_ADDRESS, token.address, BigNumber.from(1))
                        ).to.be.revertedWith('InvalidAddress');
                    });

                    for (const method of [Method.Deposit, Method.DepositFor]) {
                        context(`using ${camelCase(Method[method])} method`, () => {
                            let sender: SignerWithAddress;

                            before(async () => {
                                switch (method) {
                                    case Method.Deposit:
                                        sender = provider;

                                        break;

                                    case Method.DepositFor:
                                        sender = deployer;

                                        break;
                                }
                            });

                            interface Overrides {
                                value?: BigNumber;
                                poolAddress?: string;
                            }

                            const deposit = async (amount: BigNumber, overrides: Overrides = {}) => {
                                let { value, poolAddress = token.address } = overrides;

                                if (!value) {
                                    value = BigNumber.from(0);
                                    if (isETH) {
                                        value = amount;
                                    }
                                }

                                switch (method) {
                                    case Method.Deposit:
                                        return network.connect(sender).deposit(poolAddress, amount, { value });

                                    case Method.DepositFor:
                                        return network
                                            .connect(sender)
                                            .depositFor(provider.address, poolAddress, amount, { value });
                                }
                            };

                            it('should revert when attempting to deposit an invalid amount', async () => {
                                await expect(deposit(BigNumber.from(0))).to.be.revertedWith('ZeroValue');
                            });

                            it('should revert when attempting to deposit to an invalid pool', async () => {
                                await expect(
                                    deposit(BigNumber.from(1), { poolAddress: ZERO_ADDRESS })
                                ).to.be.revertedWith('InvalidAddress');
                            });

                            it('should revert when attempting to deposit into a pool that does not exist', async () => {
                                token = await createTokenBySymbol(TKN);

                                await expect(deposit(BigNumber.from(1))).to.be.revertedWith('InvalidToken');
                            });

                            const testDepositAmount = async (amount: BigNumber) => {
                                const test = async () => verifyDeposit(provider, sender, amount, deposit);

                                context(`${amount} tokens`, () => {
                                    if (!isETH) {
                                        beforeEach(async () => {
                                            const reserveToken = await Contracts.TestERC20Token.attach(token.address);
                                            await reserveToken.transfer(sender.address, amount);
                                        });

                                        it('should revert when attempting to deposit without approving the network', async () => {
                                            await expect(deposit(amount)).to.be.revertedWith(
                                                errorMessageTokenExceedsAllowance(symbol)
                                            );
                                        });
                                    }

                                    context('with an approval', () => {
                                        if (!isETH) {
                                            beforeEach(async () => {
                                                const reserveToken = await Contracts.TestERC20Token.attach(
                                                    token.address
                                                );
                                                await reserveToken.connect(sender).approve(network.address, amount);
                                            });
                                        }

                                        if (isNetworkToken) {
                                            context('with requested liquidity', () => {
                                                beforeEach(async () => {
                                                    const contextId = formatBytes32String('CTX');

                                                    const reserveToken = await createTokenBySymbol(TKN);

                                                    await createPool(
                                                        reserveToken,
                                                        network,
                                                        networkSettings,
                                                        poolCollection
                                                    );
                                                    await networkSettings.setPoolMintingLimit(
                                                        reserveToken.address,
                                                        MINTING_LIMIT
                                                    );

                                                    await network.requestLiquidityT(
                                                        contextId,
                                                        reserveToken.address,
                                                        amount
                                                    );
                                                });

                                                it('should complete a deposit', async () => {
                                                    await test();
                                                });
                                            });
                                        } else {
                                            context('when there is no unallocated network token liquidity', () => {
                                                beforeEach(async () => {
                                                    await networkSettings.setPoolMintingLimit(
                                                        token.address,
                                                        BigNumber.from(0)
                                                    );
                                                });

                                                context('with a whitelisted token', async () => {
                                                    it('should complete a deposit', async () => {
                                                        await test();
                                                    });
                                                });

                                                context('with non-whitelisted token', async () => {
                                                    beforeEach(async () => {
                                                        await networkSettings.removeTokenFromWhitelist(token.address);
                                                    });

                                                    it('should revert when attempting to deposit', async () => {
                                                        const amount = BigNumber.from(1000);

                                                        await expect(deposit(amount)).to.be.revertedWith(
                                                            'NotWhitelisted'
                                                        );
                                                    });
                                                });
                                            });

                                            context('when there is enough unallocated network token liquidity', () => {
                                                beforeEach(async () => {
                                                    await networkSettings.setPoolMintingLimit(
                                                        token.address,
                                                        MAX_UINT256
                                                    );
                                                });

                                                context('with non-whitelisted token', async () => {
                                                    beforeEach(async () => {
                                                        await networkSettings.removeTokenFromWhitelist(token.address);
                                                    });

                                                    it('should revert when attempting to deposit', async () => {
                                                        const amount = BigNumber.from(1000);

                                                        await expect(deposit(amount)).to.be.revertedWith(
                                                            'NetworkLiquidityDisabled'
                                                        );
                                                    });
                                                });

                                                context('when spot rate is unstable', () => {
                                                    beforeEach(async () => {
                                                        const spotRate = {
                                                            n: toWei(BigNumber.from(1_000_000)),
                                                            d: toWei(BigNumber.from(10_000_000))
                                                        };

                                                        const { stakedBalance } = await poolCollection.poolLiquidity(
                                                            token.address
                                                        );
                                                        await poolCollection.setTradingLiquidityT(token.address, {
                                                            networkTokenTradingLiquidity: spotRate.n,
                                                            baseTokenTradingLiquidity: spotRate.d,
                                                            tradingLiquidityProduct: spotRate.n.mul(spotRate.d),
                                                            stakedBalance
                                                        });
                                                        await poolCollection.setAverageRateT(token.address, {
                                                            rate: {
                                                                n: spotRate.n.mul(PPM_RESOLUTION),
                                                                d: spotRate.d.mul(
                                                                    PPM_RESOLUTION.add(
                                                                        MAX_DEVIATION.add(BigNumber.from(5000))
                                                                    )
                                                                )
                                                            },
                                                            time: BigNumber.from(0)
                                                        });

                                                        it('should revert when attempting to deposit', async () => {
                                                            const amount = BigNumber.from(1000);

                                                            await expect(deposit(amount)).to.be.revertedWith(
                                                                'NetworkLiquidityDisabled'
                                                            );
                                                        });
                                                    });
                                                });

                                                context('when spot rate is stable', () => {
                                                    if (isETH) {
                                                        // eslint-disable-next-line max-len
                                                        it('should revert when attempting to deposit a different amount than what was actually sent', async () => {
                                                            await expect(
                                                                deposit(amount, {
                                                                    value: amount.add(BigNumber.from(1))
                                                                })
                                                            ).to.be.revertedWith('EthAmountMismatch');

                                                            await expect(
                                                                deposit(amount, {
                                                                    value: amount.sub(BigNumber.from(1))
                                                                })
                                                            ).to.be.revertedWith('EthAmountMismatch');

                                                            await expect(
                                                                deposit(amount, { value: BigNumber.from(0) })
                                                            ).to.be.revertedWith('InvalidPool');
                                                        });
                                                    } else {
                                                        it('should revert when attempting to deposit ETH into a non ETH pool', async () => {
                                                            await expect(
                                                                deposit(amount, { value: BigNumber.from(1) })
                                                            ).to.be.revertedWith('InvalidPool');
                                                        });
                                                    }

                                                    it('should complete a deposit', async () => {
                                                        await test();
                                                    });

                                                    context(
                                                        'when close to the limit of the unallocated network token liquidity',
                                                        () => {
                                                            beforeEach(async () => {
                                                                await networkSettings.setPoolMintingLimit(
                                                                    token.address,
                                                                    BigNumber.from(1000)
                                                                );
                                                            });

                                                            it('should complete a deposit', async () => {
                                                                await test();
                                                            });
                                                        }
                                                    );
                                                });
                                            });
                                        }
                                    });
                                });
                            };

                            for (const amount of [
                                BigNumber.from(10),
                                BigNumber.from(10_000),
                                toWei(BigNumber.from(1_000_000))
                            ]) {
                                testDepositAmount(amount);
                            }
                        });
                    }
                });
            };

            const testDepositPermitted = () => {
                context('permitted deposit', () => {
                    enum Method {
                        DepositPermitted,
                        DepositForPermitted
                    }

                    const DEADLINE = MAX_UINT256;

                    let provider: Wallet;
                    let providerAddress: string;

                    beforeEach(async () => {
                        provider = await createWallet();
                        providerAddress = await provider.getAddress();
                    });

                    it('should revert when attempting to deposit for an invalid provider', async () => {
                        const amount = BigNumber.from(1);
                        const { v, r, s } = await networkPermitSignature(
                            provider,
                            token.address,
                            network,
                            amount,
                            DEADLINE
                        );

                        await expect(
                            network.depositForPermitted(ZERO_ADDRESS, token.address, amount, DEADLINE, v, r, s)
                        ).to.be.revertedWith('InvalidAddress');
                    });

                    for (const method of [Method.DepositPermitted, Method.DepositForPermitted]) {
                        context(`using ${camelCase(Method[method])} method`, () => {
                            let sender: Wallet;
                            let senderAddress: string;

                            beforeEach(async () => {
                                switch (method) {
                                    case Method.DepositPermitted:
                                        sender = provider;

                                        break;

                                    case Method.DepositForPermitted:
                                        sender = await createWallet();

                                        break;
                                }

                                senderAddress = await sender.getAddress();
                            });

                            interface Overrides {
                                poolAddress?: string;
                            }

                            const deposit = async (amount: BigNumber, overrides: Overrides = {}) => {
                                const { poolAddress = token.address } = overrides;

                                const { v, r, s } = await networkPermitSignature(
                                    sender,
                                    poolAddress,
                                    network,
                                    amount,
                                    DEADLINE
                                );

                                switch (method) {
                                    case Method.DepositPermitted:
                                        return network
                                            .connect(sender)
                                            .depositPermitted(poolAddress, amount, DEADLINE, v, r, s);

                                    case Method.DepositForPermitted:
                                        return network
                                            .connect(sender)
                                            .depositForPermitted(
                                                providerAddress,
                                                poolAddress,
                                                amount,
                                                DEADLINE,
                                                v,
                                                r,
                                                s
                                            );
                                }
                            };

                            it('should revert when attempting to deposit an invalid amount', async () => {
                                await expect(deposit(BigNumber.from(0))).to.be.revertedWith('ZeroValue');
                            });

                            it('should revert when attempting to deposit to an invalid pool', async () => {
                                await expect(
                                    deposit(BigNumber.from(1), { poolAddress: ZERO_ADDRESS })
                                ).to.be.revertedWith('InvalidAddress');
                            });

                            it('should revert when attempting to deposit into a pool that does not exist', async () => {
                                const token2 = await createTokenBySymbol(TKN);

                                await expect(
                                    deposit(BigNumber.from(1), {
                                        poolAddress: token2.address
                                    })
                                ).to.be.revertedWith('InvalidToken');
                            });

                            const testDepositAmount = async (amount: BigNumber) => {
                                const test = async () => verifyDeposit(provider, sender, amount, deposit);

                                context(`${amount} tokens`, () => {
                                    if (isNetworkToken || isETH) {
                                        it('should revert when attempting to deposit', async () => {
                                            await expect(deposit(amount)).to.be.revertedWith('PermitUnsupported');
                                        });

                                        return;
                                    }

                                    beforeEach(async () => {
                                        const reserveToken = await Contracts.TestERC20Token.attach(token.address);
                                        await reserveToken.transfer(senderAddress, amount);
                                    });

                                    context('when there is no unallocated network token liquidity', () => {
                                        beforeEach(async () => {
                                            await networkSettings.setPoolMintingLimit(token.address, BigNumber.from(0));
                                        });

                                        context('with a whitelisted token', async () => {
                                            it('should complete a deposit', async () => {
                                                await test();
                                            });
                                        });

                                        context('with non-whitelisted token', async () => {
                                            beforeEach(async () => {
                                                await networkSettings.removeTokenFromWhitelist(token.address);
                                            });

                                            it('should revert when attempting to deposit', async () => {
                                                const amount = BigNumber.from(1000);

                                                await expect(deposit(amount)).to.be.revertedWith('NotWhitelisted');
                                            });
                                        });
                                    });

                                    context('when there is enough unallocated network token liquidity', () => {
                                        beforeEach(async () => {
                                            await networkSettings.setPoolMintingLimit(token.address, MAX_UINT256);
                                        });

                                        context('with non-whitelisted token', async () => {
                                            beforeEach(async () => {
                                                await networkSettings.removeTokenFromWhitelist(token.address);
                                            });

                                            it('should revert when attempting to deposit', async () => {
                                                const amount = BigNumber.from(1000);

                                                await expect(deposit(amount)).to.be.revertedWith(
                                                    'NetworkLiquidityDisabled'
                                                );
                                            });
                                        });

                                        context('when spot rate is unstable', () => {
                                            beforeEach(async () => {
                                                const spotRate = {
                                                    n: toWei(BigNumber.from(1_000_000)),
                                                    d: toWei(BigNumber.from(10_000_000))
                                                };

                                                const { stakedBalance } = await poolCollection.poolLiquidity(
                                                    token.address
                                                );
                                                await poolCollection.setTradingLiquidityT(token.address, {
                                                    networkTokenTradingLiquidity: spotRate.n,
                                                    baseTokenTradingLiquidity: spotRate.d,
                                                    tradingLiquidityProduct: spotRate.n.mul(spotRate.d),
                                                    stakedBalance
                                                });
                                                await poolCollection.setAverageRateT(token.address, {
                                                    rate: {
                                                        n: spotRate.n.mul(PPM_RESOLUTION),
                                                        d: spotRate.d.mul(
                                                            PPM_RESOLUTION.add(MAX_DEVIATION.add(BigNumber.from(5000)))
                                                        )
                                                    },
                                                    time: BigNumber.from(0)
                                                });

                                                it('should revert when attempting to deposit', async () => {
                                                    const amount = BigNumber.from(1000);

                                                    await expect(deposit(amount)).to.be.revertedWith(
                                                        'NetworkLiquidityDisabled'
                                                    );
                                                });
                                            });
                                        });

                                        context('when spot rate is stable', () => {
                                            it('should complete a deposit', async () => {
                                                await test();
                                            });

                                            context(
                                                'when close to the limit of the unallocated network token liquidity',
                                                () => {
                                                    beforeEach(async () => {
                                                        await networkSettings.setPoolMintingLimit(
                                                            token.address,
                                                            BigNumber.from(1000)
                                                        );
                                                    });

                                                    it('should complete a deposit', async () => {
                                                        await test();
                                                    });
                                                }
                                            );
                                        });
                                    });
                                });
                            };

                            for (const amount of [
                                BigNumber.from(10),
                                BigNumber.from(10_000),
                                toWei(BigNumber.from(1_000_000))
                            ]) {
                                testDepositAmount(amount);
                            }
                        });
                    }
                });
            };

            testDeposit();
            testDepositPermitted();
        };

        for (const symbol of [BNT, ETH, TKN]) {
            context(symbol, () => {
                testDeposits(symbol);
            });
        }

        describe('migrate liquidity', () => {
            const TOTAL_SUPPLY = BigNumber.from(10).pow(BigNumber.from(25));
            const RESERVE1_AMOUNT = BigNumber.from(1000000);
            const RESERVE2_AMOUNT = BigNumber.from(2500000);

            let now: any;
            let checkpointStore: any;
            let liquidityProtectionSettings: any;
            let liquidityProtectionStore: any;
            let liquidityProtectionStats: any;
            let liquidityProtectionSystemStore: any;
            let liquidityProtectionWallet: any;
            let liquidityProtection: any;
            let converter: any;
            let poolToken: any;
            let baseToken: any;
            let owner: any;
            let provider: any;

            const addProtectedLiquidity = async (
                poolTokenAddress: any,
                token: any,
                tokenAddress: any,
                amount: any,
                isETH: boolean,
                from: any
            ) => {
                let value = BigNumber.from(0);
                if (isETH) {
                    value = amount;
                } else {
                    await token.connect(from).approve(liquidityProtection.address, amount);
                }

                return liquidityProtection
                    .connect(from)
                    .addLiquidity(poolTokenAddress, tokenAddress, amount, { value });
            };

            const getProtection = (protection: any) => {
                return {
                    provider: protection[0],
                    poolToken: protection[1],
                    reserveToken: protection[2],
                    poolAmount: protection[3],
                    reserveAmount: protection[4],
                    reserveRateN: protection[5],
                    reserveRateD: protection[6],
                    timestamp: protection[7]
                };
            };

            const getPoolStats = async (poolToken: any, reserveToken: any, isETH: boolean) => {
                const poolTokenAddress = poolToken.address;
                const reserveTokenAddress = isETH ? NATIVE_TOKEN_ADDRESS : reserveToken.address;
                return {
                    totalPoolAmount: await liquidityProtectionStats.totalPoolAmount(poolTokenAddress),
                    totalReserveAmount: await liquidityProtectionStats.totalReserveAmount(
                        poolTokenAddress,
                        reserveTokenAddress
                    )
                };
            };

            const getProviderStats = async (provider: any, poolToken: any, reserveToken: any, isETH: boolean) => {
                const poolTokenAddress = poolToken.address;
                const reserveTokenAddress = isETH ? NATIVE_TOKEN_ADDRESS : reserveToken.address;
                return {
                    totalProviderAmount: await liquidityProtectionStats.totalProviderAmount(
                        provider.address,
                        poolTokenAddress,
                        reserveTokenAddress
                    ),
                    providerPools: await liquidityProtectionStats.providerPools(provider.address)
                };
            };

            const setTime = async (time: any) => {
                now = time;

                for (const t of [converter, checkpointStore, liquidityProtection]) {
                    if (t) {
                        await t.setTime(now);
                    }
                }
            };

            const initLegacySystem = async (isETH: boolean) => {
                [owner, provider] = await ethers.getSigners();

                baseToken = await createTokenBySymbol(isETH ? ETH : TKN);

                ({
                    checkpointStore,
                    liquidityProtectionStore,
                    liquidityProtectionStats,
                    liquidityProtectionSystemStore,
                    liquidityProtectionWallet,
                    liquidityProtectionSettings,
                    liquidityProtection,
                    poolToken,
                    converter
                } = await createLegacySystem(
                    owner,
                    network,
                    bancorVault,
                    networkToken,
                    networkTokenGovernance,
                    govTokenGovernance,
                    baseToken
                ));

                await networkTokenGovernance.mint(owner.address, TOTAL_SUPPLY);

                await liquidityProtectionSettings.setMinNetworkTokenLiquidityForMinting(BigNumber.from(100));
                await liquidityProtectionSettings.setMinNetworkCompensation(BigNumber.from(3));

                await network.grantRole(BancorNetworkRoles.ROLE_MIGRATION_MANAGER, liquidityProtection.address);
                await networkTokenGovernance.grantRole(roles.TokenGovernance.ROLE_MINTER, liquidityProtection.address);
                await govTokenGovernance.grantRole(roles.TokenGovernance.ROLE_MINTER, liquidityProtection.address);

                await createPool(baseToken, network, networkSettings, poolCollection);
                await networkSettings.setPoolMintingLimit(baseToken.address, MINTING_LIMIT);
                await poolCollection.setDepositLimit(baseToken.address, DEPOSIT_LIMIT);
                await poolCollection.setInitialRate(baseToken.address, INITIAL_RATE);

                await networkToken.approve(converter.address, RESERVE2_AMOUNT);

                let value = BigNumber.from(0);
                if (isETH) {
                    value = RESERVE1_AMOUNT;
                } else {
                    await baseToken.approve(converter.address, RESERVE1_AMOUNT);
                }

                await converter.addLiquidity(
                    [baseToken.address, networkToken.address],
                    [RESERVE1_AMOUNT, RESERVE2_AMOUNT],
                    1,
                    {
                        value: value
                    }
                );

                await liquidityProtectionSettings.addPoolToWhitelist(poolToken.address);

                await setTime(await latest());
            };

            for (const isETH of [false, true]) {
                describe(`base token (${isETH ? 'ETH' : 'ERC20'})`, () => {
                    beforeEach(async () => {
                        await initLegacySystem(isETH);
                        await addProtectedLiquidity(
                            poolToken.address,
                            baseToken,
                            baseToken.address,
                            BigNumber.from(1000),
                            isETH,
                            owner
                        );
                    });

                    it('verifies that the caller cannot migrate a position more than once in the same transaction', async () => {
                        let protectionIds = await liquidityProtectionStore.protectedLiquidityIds(owner.address);
                        const protectionId = protectionIds[0];
                        let protection = await liquidityProtectionStore.protectedLiquidity(protectionId);
                        protection = getProtection(protection);

                        await liquidityProtection.setTime(now.add(duration.seconds(1)));
                        await expect(liquidityProtection.migratePositions([protectionId, protectionId])).to.be.revertedWith(
                            'ERR_ACCESS_DENIED'
                        );
                    });

                    it('verifies that the caller cannot migrate a position more than once in different transactions', async () => {
                        let protectionIds = await liquidityProtectionStore.protectedLiquidityIds(owner.address);
                        const protectionId = protectionIds[0];
                        let protection = await liquidityProtectionStore.protectedLiquidity(protectionId);
                        protection = getProtection(protection);

                        await liquidityProtection.setTime(now.add(duration.seconds(1)));
                        await liquidityProtection.migratePositions([protectionId]);
                        await expect(liquidityProtection.migratePositions([protectionId])).to.be.revertedWith(
                            'ERR_ACCESS_DENIED'
                        );
                    });

                    it('verifies that the caller can migrate positions', async () => {
                        let protectionIds = await liquidityProtectionStore.protectedLiquidityIds(owner.address);
                        const protectionId = protectionIds[0];
                        let protection = await liquidityProtectionStore.protectedLiquidity(protectionId);
                        protection = getProtection(protection);

                        const prevPoolStats = await getPoolStats(poolToken, baseToken, isETH);
                        const prevProviderStats = await getProviderStats(owner, poolToken, baseToken, isETH);

                        const prevSystemBalance = await liquidityProtectionSystemStore.systemBalance(poolToken.address);

                        const prevVaultBaseBalance = await getBalance(baseToken, bancorVault.address);
                        const prevVaultNetworkBalance = await getBalance(networkToken, bancorVault.address);

                        await liquidityProtection.setTime(now.add(duration.seconds(1)));

                        const prevWalletBalance = await poolToken.balanceOf(liquidityProtectionWallet.address);
                        const prevBalance = await getBalance(baseToken, owner.address);
                        const prevGovBalance = await govToken.balanceOf(owner.address);

                        const res = await liquidityProtection.migratePositions([protectionId]);
                        protectionIds = await liquidityProtectionStore.protectedLiquidityIds(owner.address);
                        expect(protectionIds.length).to.equal(0);

                        let transactionCost = BigNumber.from(0);
                        if (isETH) {
                            transactionCost = transactionCost.add(await getTransactionCost(res));
                        }

                        // verify stats
                        const poolStats = await getPoolStats(poolToken, baseToken, isETH);
                        expect(poolStats.totalPoolAmount).to.equal(
                            prevPoolStats.totalPoolAmount.sub(protection.poolAmount)
                        );
                        expect(poolStats.totalReserveAmount).to.equal(
                            prevPoolStats.totalReserveAmount.sub(protection.reserveAmount)
                        );

                        const providerStats = await getProviderStats(owner, poolToken, baseToken, isETH);
                        expect(providerStats.totalProviderAmount).to.equal(
                            prevProviderStats.totalProviderAmount.sub(protection.reserveAmount)
                        );
                        expect(providerStats.providerPools).to.deep.equal([poolToken.address]);

                        // verify balances
                        const systemBalance = await liquidityProtectionSystemStore.systemBalance(poolToken.address);
                        expect(systemBalance).to.equal(prevSystemBalance.sub(protection.poolAmount));

                        const vaultBaseBalance = await getBalance(baseToken, bancorVault.address);
                        const vaultNetworkBalance = await getBalance(networkToken, bancorVault.address);
                        expect(vaultBaseBalance).to.equal(prevVaultBaseBalance.add(protection.reserveAmount));
                        expect(vaultNetworkBalance).to.equal(
                            prevVaultNetworkBalance.add(protection.reserveAmount.div(2))
                        );

                        const walletBalance = await poolToken.balanceOf(liquidityProtectionWallet.address);

                        // double since system balance was also liquidated
                        const delta = protection.poolAmount.mul(BigNumber.from(2));
                        expect(walletBalance).to.equal(prevWalletBalance.sub(delta));

                        const balance = await getBalance(baseToken, owner.address);
                        expect(balance).to.equal(prevBalance.sub(transactionCost));

                        const govBalance = await govToken.balanceOf(owner.address);
                        expect(govBalance).to.equal(prevGovBalance);

                        const protectionPoolBalance = await poolToken.balanceOf(liquidityProtection.address);
                        expect(protectionPoolBalance).to.equal(BigNumber.from(0));

                        const protectionBaseBalance = await getBalance(baseToken, liquidityProtection.address);
                        expect(protectionBaseBalance).to.equal(BigNumber.from(0));

                        const protectionNetworkBalance = await networkToken.balanceOf(liquidityProtection.address);
                        expect(protectionNetworkBalance).to.equal(BigNumber.from(0));
                    });

                    it('verifies that the owner can migrate system pool tokens', async () => {
                        let protectionIds = await liquidityProtectionStore.protectedLiquidityIds(owner.address);
                        const protectionId = protectionIds[0];
                        let protection = await liquidityProtectionStore.protectedLiquidity(protectionId);
                        protection = getProtection(protection);

                        const prevSystemBalance = await liquidityProtectionSystemStore.systemBalance(poolToken.address);

                        const prevVaultBaseBalance = await getBalance(baseToken, bancorVault.address);
                        const prevVaultNetworkBalance = await getBalance(networkToken, bancorVault.address);

                        await liquidityProtection.setTime(now.add(duration.seconds(1)));

                        const prevGovBalance = await govToken.balanceOf(owner.address);

                        await liquidityProtection.migrateSystemPoolTokens([poolToken.address]);

                        // verify balances
                        const systemBalance = await liquidityProtectionSystemStore.systemBalance(poolToken.address);
                        expect(systemBalance).to.equal(prevSystemBalance.sub(protection.poolAmount));

                        const vaultBaseBalance = await getBalance(baseToken, bancorVault.address);
                        const vaultNetworkBalance = await getBalance(networkToken, bancorVault.address);
                        expect(vaultBaseBalance).to.equal(prevVaultBaseBalance.add(protection.reserveAmount.div(2)));
                        expect(vaultNetworkBalance).to.equal(prevVaultNetworkBalance);

                        const govBalance = await govToken.balanceOf(owner.address);
                        expect(govBalance).to.equal(prevGovBalance);

                        const protectionPoolBalance = await poolToken.balanceOf(liquidityProtection.address);
                        expect(protectionPoolBalance).to.equal(BigNumber.from(0));

                        const protectionBaseBalance = await getBalance(baseToken, liquidityProtection.address);
                        expect(protectionBaseBalance).to.equal(BigNumber.from(0));

                        const protectionNetworkBalance = await networkToken.balanceOf(liquidityProtection.address);
                        expect(protectionNetworkBalance).to.equal(BigNumber.from(0));
                    });
                });
            }

            describe('network token', () => {
                beforeEach(async () => {
                    await initLegacySystem(false);
                    const amount = BigNumber.from(100_000);
                    await baseToken.transfer(provider.address, amount);
                    await baseToken.connect(provider).approve(network.address, amount);
                    await network.connect(provider).deposit(baseToken.address, amount);

                    const reserve1Amount = BigNumber.from(5000);
                    await baseToken.transfer(provider.address, reserve1Amount);
                    await addProtectedLiquidity(
                        poolToken.address,
                        baseToken,
                        baseToken.address,
                        reserve1Amount,
                        false,
                        provider
                    );

                    const reserve2Amount = BigNumber.from(1000);
                    await addProtectedLiquidity(
                        poolToken.address,
                        networkToken,
                        networkToken.address,
                        reserve2Amount,
                        false,
                        owner
                    );
                });

                it('verifies that the caller cannot migrate a position more than once in the same transaction', async () => {
                    let protectionIds = await liquidityProtectionStore.protectedLiquidityIds(owner.address);
                    const protectionId = protectionIds[0];
                    let protection = await liquidityProtectionStore.protectedLiquidity(protectionId);
                    protection = getProtection(protection);

                    await liquidityProtection.setTime(now.add(duration.seconds(1)));
                    await expect(liquidityProtection.migratePositions([protectionId, protectionId])).to.be.revertedWith(
                        'ERR_ACCESS_DENIED'
                    );
                });

                it('verifies that the caller cannot migrate a position more than once in different transactions', async () => {
                    let protectionIds = await liquidityProtectionStore.protectedLiquidityIds(owner.address);
                    const protectionId = protectionIds[0];
                    let protection = await liquidityProtectionStore.protectedLiquidity(protectionId);
                    protection = getProtection(protection);

                    await liquidityProtection.setTime(now.add(duration.seconds(1)));
                    await liquidityProtection.migratePositions([protectionId]);
                    await expect(liquidityProtection.migratePositions([protectionId])).to.be.revertedWith(
                        'ERR_ACCESS_DENIED'
                    );
                });

                it('verifies that the caller can migrate positions', async () => {
                    let protectionIds = await liquidityProtectionStore.protectedLiquidityIds(owner.address);
                    const protectionId = protectionIds[0];
                    let protection = await liquidityProtectionStore.protectedLiquidity(protectionId);
                    protection = getProtection(protection);

                    const prevPoolStats = await getPoolStats(poolToken, networkToken, false);
                    const prevProviderStats = await getProviderStats(owner, poolToken, networkToken, false);
                    const prevSystemBalance = await liquidityProtectionSystemStore.systemBalance(poolToken.address);
                    const prevWalletBalance = await poolToken.balanceOf(liquidityProtectionWallet.address);
                    const prevBalance = await getBalance(networkToken, owner.address);
                    const prevGovBalance = await govToken.balanceOf(owner.address);

                    const prevVaultBaseBalance = await getBalance(baseToken, bancorVault.address);
                    const prevVaultNetworkBalance = await getBalance(networkToken, bancorVault.address);

                    await liquidityProtection.setTime(now.add(duration.seconds(1)));
                    await liquidityProtection.migratePositions([protectionId]);
                    protectionIds = await liquidityProtectionStore.protectedLiquidityIds(owner.address);
                    expect(protectionIds.length).to.equal(0);

                    // verify stats
                    const poolStats = await getPoolStats(poolToken, networkToken, false);
                    expect(poolStats.totalPoolAmount).to.equal(prevSystemBalance.add(protection.poolAmount));
                    expect(poolStats.totalReserveAmount).to.equal(
                        prevPoolStats.totalReserveAmount.sub(protection.reserveAmount)
                    );

                    const providerStats = await getProviderStats(owner, poolToken, networkToken, false);
                    expect(providerStats.totalProviderAmount).to.equal(
                        prevProviderStats.totalProviderAmount.sub(protection.reserveAmount)
                    );
                    expect(prevProviderStats.providerPools).to.deep.equal([poolToken.address]);

                    // verify balances
                    const systemBalance = await liquidityProtectionSystemStore.systemBalance(poolToken.address);
                    expect(systemBalance).to.equal(prevSystemBalance.add(protection.poolAmount));

                    const vaultBaseBalance = await getBalance(baseToken, bancorVault.address);
                    const vaultNetworkBalance = await getBalance(networkToken, bancorVault.address);
                    expect(vaultBaseBalance).to.equal(prevVaultBaseBalance);
                    expect(vaultNetworkBalance).to.equal(prevVaultNetworkBalance);

                    const walletBalance = await poolToken.balanceOf(liquidityProtectionWallet.address);
                    expect(walletBalance).to.equal(prevWalletBalance);

                    const balance = await getBalance(networkToken, owner.address);
                    expect(balance).to.almostEqual(new Decimal(prevBalance.add(protection.reserveAmount).toString()), {
                        maxRelativeError: new Decimal('0.000000000000000000000001')
                    });

                    const govBalance = await govToken.balanceOf(owner.address);
                    expect(govBalance).to.equal(prevGovBalance);

                    const protectionPoolBalance = await poolToken.balanceOf(liquidityProtection.address);
                    expect(protectionPoolBalance).to.equal(BigNumber.from(0));

                    const protectionBaseBalance = await getBalance(baseToken, liquidityProtection.address);
                    expect(protectionBaseBalance).to.equal(BigNumber.from(0));

                    const protectionNetworkBalance = await networkToken.balanceOf(liquidityProtection.address);
                    expect(protectionNetworkBalance).to.equal(BigNumber.from(0));
                });
            });
        });
    });

    describe('withdraw', () => {
        let network: TestBancorNetwork;
        let networkSettings: NetworkSettings;
        let networkToken: NetworkToken;
        let govToken: GovToken;
        let networkTokenPool: TestNetworkTokenPool;
        let poolCollection: TestPoolCollection;
        let bancorVault: BancorVault;
        let pendingWithdrawals: TestPendingWithdrawals;
        let networkPoolToken: PoolToken;
        let externalProtectionVault: ExternalProtectionVault;

        const MAX_DEVIATION = BigNumber.from(10_000); // %1
        const MINTING_LIMIT = toWei(BigNumber.from(10_000_000));
        const WITHDRAWAL_FEE = BigNumber.from(50_000); // 5%
        const MIN_LIQUIDITY_FOR_TRADING = toWei(BigNumber.from(100_000));

        const setTime = async (time: number) => {
            await network.setTime(time);
            await pendingWithdrawals.setTime(time);
        };

        const setup = async () => {
            ({
                network,
                networkSettings,
                networkToken,
                govToken,
                networkTokenPool,
                poolCollection,
                bancorVault,
                pendingWithdrawals,
                networkPoolToken,
                externalProtectionVault
            } = await createSystem());

            await networkSettings.setAverageRateMaxDeviationPPM(MAX_DEVIATION);
            await networkSettings.setWithdrawalFeePPM(WITHDRAWAL_FEE);
            await networkSettings.setMinLiquidityForTrading(MIN_LIQUIDITY_FOR_TRADING);

            await setTime((await latest()).toNumber());
        };

        beforeEach(async () => {
            await waffle.loadFixture(setup);
        });

        it('should revert when attempting to withdraw a non-existing withdrawal request', async () => {
            await expect(network.withdraw(BigNumber.from(12345))).to.be.revertedWith('AccessDenied');
        });

        const testWithdraw = async (symbol: string) => {
            const isNetworkToken = symbol === BNT;
            const isETH = symbol === ETH;

            context('with an initiated withdrawal request', () => {
                let provider: SignerWithAddress;
                let poolToken: PoolToken;
                let token: TokenWithAddress;
                let poolTokenAmount: BigNumber;
                let id: BigNumber;
                let creationTime: number;

                before(async () => {
                    [, provider] = await ethers.getSigners();
                });

                beforeEach(async () => {
                    if (isNetworkToken) {
                        token = networkToken;
                    } else {
                        token = await createTokenBySymbol(symbol);
                    }

                    // create a deposit
                    const amount = toWei(BigNumber.from(222_222_222));

                    if (isNetworkToken) {
                        poolToken = networkPoolToken;

                        const contextId = formatBytes32String('CTX');
                        const reserveToken = await createTokenBySymbol(TKN);
                        await networkSettings.setPoolMintingLimit(reserveToken.address, MAX_UINT256);

                        await network.requestLiquidityT(contextId, reserveToken.address, amount);
                    } else {
                        poolToken = await createPool(token, network, networkSettings, poolCollection);

                        await networkSettings.setPoolMintingLimit(token.address, MINTING_LIMIT);

                        await poolCollection.setDepositLimit(token.address, MAX_UINT256);
                        await poolCollection.setInitialRate(token.address, INITIAL_RATE);
                    }

                    await depositToPool(provider, token, amount, network);

                    poolTokenAmount = await poolToken.balanceOf(provider.address);

                    ({ id, creationTime } = await initWithdraw(
                        provider,
                        pendingWithdrawals,
                        poolToken,
                        await poolToken.balanceOf(provider.address)
                    ));
                });

                it('should revert when attempting to withdraw from a different provider', async () => {
                    await expect(network.connect(deployer).withdraw(id)).to.be.revertedWith('AccessDenied');
                });

                context('during the lock duration', () => {
                    beforeEach(async () => {
                        await setTime(creationTime + 1000);
                    });

                    it('should revert when attempting to withdraw', async () => {
                        await expect(network.connect(provider).withdraw(id)).to.be.revertedWith('WithdrawalNotAllowed');
                    });

                    context('after the withdrawal window duration', () => {
                        beforeEach(async () => {
                            const withdrawalDuration =
                                (await pendingWithdrawals.lockDuration()) +
                                (await pendingWithdrawals.withdrawalWindowDuration());
                            await setTime(creationTime + withdrawalDuration + 1);
                        });

                        it('should revert when attempting to withdraw', async () => {
                            await expect(network.connect(provider).withdraw(id)).to.be.revertedWith(
                                'WithdrawalNotAllowed'
                            );
                        });
                    });

                    context('during the withdrawal window duration', () => {
                        beforeEach(async () => {
                            const withdrawalDuration =
                                (await pendingWithdrawals.lockDuration()) +
                                (await pendingWithdrawals.withdrawalWindowDuration());
                            await setTime(creationTime + withdrawalDuration - 1);
                        });

                        if (isNetworkToken) {
                            it('should revert when attempting to withdraw without approving the governance token amount', async () => {
                                await expect(network.connect(provider).withdraw(id)).to.be.revertedWith(
                                    'ERR_UNDERFLOW'
                                );
                            });

                            it('should revert when attempting to withdraw with an insufficient governance token amount', async () => {
                                await govToken.connect(provider).transfer(deployer.address, BigNumber.from(1));
                                await govToken.connect(provider).approve(network.address, poolTokenAmount);

                                await expect(network.connect(provider).withdraw(id)).to.be.revertedWith(
                                    'ERR_UNDERFLOW'
                                );
                            });
                        }

                        context('with approvals', () => {
                            let contextId: string;

                            beforeEach(async () => {
                                contextId = solidityKeccak256(
                                    ['address', 'uint32', 'uint256'],
                                    [provider.address, await network.currentTime(), id]
                                );

                                if (isNetworkToken) {
                                    await govToken.connect(provider).approve(network.address, poolTokenAmount);
                                }
                            });

                            const test = async () => {
                                const prevPoolTokenTotalSupply = await poolToken.totalSupply();
                                const prevPoolPoolTokenBalance = await poolToken.balanceOf(networkTokenPool.address);
                                const prevCollectionPoolTokenBalance = await poolToken.balanceOf(
                                    poolCollection.address
                                );
                                const prevProviderPoolTokenBalance = await poolToken.balanceOf(provider.address);

                                const prevProviderTokenBalance = await getBalance(token, provider.address);

                                const prevGovTotalSupply = await govToken.totalSupply();
                                const prevPoolGovTokenBalance = await govToken.balanceOf(networkTokenPool.address);
                                const prevProviderGovTokenBalance = await govToken.balanceOf(provider.address);

                                let transactionCost = BigNumber.from(0);

                                if (isNetworkToken) {
                                    const withdrawalAmounts = await networkTokenPool.withdrawalAmountsT(
                                        poolTokenAmount
                                    );

                                    const res = await network.connect(provider).withdraw(id);

                                    await expect(res)
                                        .to.emit(network, 'NetworkTokenWithdrawn')
                                        .withArgs(
                                            contextId,
                                            provider.address,
                                            withdrawalAmounts.networkTokenAmount,
                                            poolTokenAmount,
                                            poolTokenAmount,
                                            withdrawalAmounts.withdrawalFeeAmount
                                        );

                                    await expect(res)
                                        .to.emit(network, 'TotalLiquidityUpdated')
                                        .withArgs(
                                            contextId,
                                            token.address,
                                            await poolToken.totalSupply(),
                                            await networkTokenPool.stakedBalance(),
                                            await getBalance(token, bancorVault.address)
                                        );

                                    expect(await poolToken.totalSupply()).to.equal(prevPoolTokenTotalSupply);
                                    expect(await poolToken.balanceOf(networkTokenPool.address)).to.equal(
                                        prevPoolPoolTokenBalance.add(poolTokenAmount)
                                    );

                                    expect(await govToken.totalSupply()).to.equal(
                                        prevGovTotalSupply.sub(poolTokenAmount)
                                    );

                                    expect(await govToken.balanceOf(provider.address)).to.equal(
                                        prevProviderGovTokenBalance.sub(poolTokenAmount)
                                    );
                                } else {
                                    const withdrawalAmounts = await poolCollection.poolWithdrawalAmountsT(
                                        token.address,
                                        poolTokenAmount,
                                        await getBalance(token, bancorVault.address),
                                        await getBalance(token, externalProtectionVault.address)
                                    );

                                    const res = await network.connect(provider).withdraw(id);

                                    if (isETH) {
                                        transactionCost = await getTransactionCost(res);
                                    }

                                    await expect(res)
                                        .to.emit(network, 'BaseTokenWithdrawn')
                                        .withArgs(
                                            contextId,
                                            token.address,
                                            provider.address,
                                            poolCollection.address,
                                            withdrawalAmounts.baseTokenAmountToTransferFromVaultToProvider.add(
                                                withdrawalAmounts.baseTokenAmountToTransferFromExternalProtectionVaultToProvider
                                            ),
                                            poolTokenAmount,
                                            withdrawalAmounts.baseTokenAmountToTransferFromExternalProtectionVaultToProvider,
                                            withdrawalAmounts.networkTokenAmountToMintForProvider,
                                            withdrawalAmounts.baseTokenWithdrawalFeeAmount
                                        );

                                    const poolLiquidity = await poolCollection.poolLiquidity(token.address);

                                    await expect(res)
                                        .to.emit(network, 'TotalLiquidityUpdated')
                                        .withArgs(
                                            contextId,
                                            token.address,
                                            await poolToken.totalSupply(),
                                            poolLiquidity.stakedBalance,
                                            await getBalance(token, bancorVault.address)
                                        );

                                    await expect(res)
                                        .to.emit(network, 'TradingLiquidityUpdated')
                                        .withArgs(
                                            contextId,
                                            token.address,
                                            token.address,
                                            poolLiquidity.baseTokenTradingLiquidity
                                        );

                                    await expect(res)
                                        .to.emit(network, 'TradingLiquidityUpdated')
                                        .withArgs(
                                            contextId,
                                            token.address,
                                            networkToken.address,
                                            poolLiquidity.networkTokenTradingLiquidity
                                        );

                                    expect(await poolToken.totalSupply()).to.equal(
                                        prevPoolTokenTotalSupply.sub(poolTokenAmount)
                                    );
                                    expect(await poolToken.balanceOf(networkTokenPool.address)).to.equal(
                                        prevPoolPoolTokenBalance
                                    );

                                    expect(await govToken.totalSupply()).to.equal(prevGovTotalSupply);
                                    expect(await govToken.balanceOf(provider.address)).to.equal(
                                        prevProviderGovTokenBalance
                                    );
                                }

                                expect(await poolToken.balanceOf(poolCollection.address)).to.equal(
                                    prevCollectionPoolTokenBalance
                                );
                                expect(await poolToken.balanceOf(provider.address)).to.equal(
                                    prevProviderPoolTokenBalance
                                );

                                expect(await govToken.balanceOf(networkTokenPool.address)).to.equal(
                                    prevPoolGovTokenBalance
                                );

                                // sanity test:
                                expect(await getBalance(token, provider.address)).to.be.gte(
                                    prevProviderTokenBalance.sub(transactionCost)
                                );

                                // TODO: test actual amounts
                                // TODO: test request/renounce liquidity
                                // TODO: test vault and external storage balances
                            };

                            if (isNetworkToken) {
                                it('should complete a withdraw', async () => {
                                    await test();
                                });
                            } else {
                                context('with non-whitelisted token', async () => {
                                    beforeEach(async () => {
                                        await networkSettings.removeTokenFromWhitelist(token.address);
                                    });

                                    it('should revert when attempting to withdraw', async () => {
                                        await expect(network.connect(provider).withdraw(id)).to.be.revertedWith(
                                            'NetworkLiquidityDisabled'
                                        );
                                    });
                                });

                                context('when spot rate is unstable', () => {
                                    beforeEach(async () => {
                                        const spotRate = {
                                            n: toWei(BigNumber.from(1_000_000)),
                                            d: toWei(BigNumber.from(10_000_000))
                                        };

                                        const { stakedBalance } = await poolCollection.poolLiquidity(token.address);
                                        await poolCollection.setTradingLiquidityT(token.address, {
                                            networkTokenTradingLiquidity: spotRate.n,
                                            baseTokenTradingLiquidity: spotRate.d,
                                            tradingLiquidityProduct: spotRate.n.mul(spotRate.d),
                                            stakedBalance
                                        });
                                        await poolCollection.setAverageRateT(token.address, {
                                            rate: {
                                                n: spotRate.n.mul(PPM_RESOLUTION),
                                                d: spotRate.d.mul(
                                                    PPM_RESOLUTION.add(MAX_DEVIATION.add(BigNumber.from(5000)))
                                                )
                                            },
                                            time: BigNumber.from(0)
                                        });
                                    });

                                    it('should revert when attempting to withdraw', async () => {
                                        await expect(network.connect(provider).withdraw(id)).to.be.revertedWith(
                                            'NetworkLiquidityDisabled'
                                        );
                                    });
                                });

                                context('when spot rate is stable', () => {
                                    it('should complete a withdraw', async () => {
                                        await test();
                                    });
                                });
                            }
                        });
                    });
                });
            });
        };

        for (const symbol of [BNT, ETH, TKN]) {
            context(symbol, () => {
                testWithdraw(symbol);
            });
        }
    });

    describe('trade', () => {
        let network: TestBancorNetwork;
        let networkSettings: NetworkSettings;
        let networkToken: NetworkToken;
        let networkTokenPool: TestNetworkTokenPool;
        let poolCollection: TestPoolCollection;
        let bancorVault: BancorVault;

        const MIN_LIQUIDITY_FOR_TRADING = toWei(BigNumber.from(100_000));
        const NETWORK_TOKEN_LIQUIDITY = toWei(BigNumber.from(100_000));
        const MIN_RETURN_AMOUNT = BigNumber.from(1);

        let sourceToken: TokenWithAddress;
        let targetToken: TokenWithAddress;

        let trader: Wallet;

        beforeEach(async () => {
            ({ network, networkSettings, networkToken, networkTokenPool, poolCollection, bancorVault } =
                await createSystem());

            await networkSettings.setMinLiquidityForTrading(MIN_LIQUIDITY_FOR_TRADING);
        });

        const setupPools = async (source: PoolSpec, target: PoolSpec) => {
            trader = await createWallet();

            ({ token: sourceToken } = await setupSimplePool(
                source,
                deployer,
                network,
                networkSettings,
                poolCollection
            ));

            ({ token: targetToken } = await setupSimplePool(
                target,
                deployer,
                network,
                networkSettings,
                poolCollection
            ));

            await depositToPool(deployer, networkToken, NETWORK_TOKEN_LIQUIDITY, network);

            await network.setTime(await latest());
        };

        interface TradeOverrides {
            value?: BigNumber;
            minReturnAmount?: BigNumber;
            deadline?: BigNumber;
            beneficiary?: string;
            sourceTokenAddress?: string;
            targetTokenAddress?: string;
        }

        const trade = async (amount: BigNumber, overrides: TradeOverrides = {}) => {
            let {
                value,
                minReturnAmount = MIN_RETURN_AMOUNT,
                deadline = MAX_UINT256,
                beneficiary = ZERO_ADDRESS,
                sourceTokenAddress = sourceToken.address,
                targetTokenAddress = targetToken.address
            } = overrides;

            if (!value) {
                value = BigNumber.from(0);
                if (sourceTokenAddress === NATIVE_TOKEN_ADDRESS) {
                    value = amount;
                }
            }

            return network
                .connect(trader)
                .trade(sourceTokenAddress, targetTokenAddress, amount, minReturnAmount, deadline, beneficiary, {
                    value
                });
        };

        interface TradePermittedOverrides {
            minReturnAmount?: BigNumber;
            deadline?: BigNumber;
            beneficiary?: string;
            sourceTokenAddress?: string;
            targetTokenAddress?: string;
            approvedAmount?: BigNumber;
        }

        const tradePermitted = async (amount: BigNumber, overrides: TradePermittedOverrides = {}) => {
            const {
                minReturnAmount = MIN_RETURN_AMOUNT,
                deadline = MAX_UINT256,
                beneficiary = ZERO_ADDRESS,
                sourceTokenAddress = sourceToken.address,
                targetTokenAddress = targetToken.address,
                approvedAmount = amount
            } = overrides;

            const { v, r, s } = await networkPermitSignature(
                trader,
                sourceTokenAddress,
                network,
                approvedAmount,
                deadline
            );

            return network
                .connect(trader)
                .tradePermitted(
                    sourceTokenAddress,
                    targetTokenAddress,
                    amount,
                    minReturnAmount,
                    deadline,
                    beneficiary,
                    v,
                    r,
                    s
                );
        };

        const verifyTrade = async (
            trader: Signer | Wallet,
            beneficiaryAddress: string,
            amount: BigNumber,
            trade: (
                amount: BigNumber,
                options: TradeOverrides | TradePermittedOverrides
            ) => Promise<ContractTransaction>
        ) => {
            const isSourceETH = sourceToken.address === NATIVE_TOKEN_ADDRESS;
            const isTargetETH = targetToken.address === NATIVE_TOKEN_ADDRESS;
            const isSourceNetworkToken = sourceToken.address === networkToken.address;
            const isTargetNetworkToken = targetToken.address === networkToken.address;

            const traderAddress = await trader.getAddress();
            const minReturnAmount = MIN_RETURN_AMOUNT;
            const deadline = MAX_UINT256;
            const beneficiary = beneficiaryAddress !== ZERO_ADDRESS ? beneficiaryAddress : traderAddress;

            const contextId = solidityKeccak256(
                ['address', 'uint32', 'address', 'address', 'uint256', 'uint256', 'uint256', 'address'],
                [
                    traderAddress,
                    await network.currentTime(),
                    sourceToken.address,
                    targetToken.address,
                    amount,
                    minReturnAmount,
                    deadline,
                    beneficiary
                ]
            );

            const prevTraderSourceTokenAmount = await getBalance(sourceToken, traderAddress);
            const prevVaultSourceTokenAmount = await getBalance(sourceToken, bancorVault.address);

            const prevBeneficiaryTargetTokenAmount = await getBalance(targetToken, beneficiary);
            const prevVaultTargetTokenAmount = await getBalance(targetToken, bancorVault.address);

            const prevTraderNetworkTokenAmount = await getBalance(networkToken, traderAddress);
            const prevBeneficiaryNetworkTokenAmount = await getBalance(networkToken, beneficiary);
            const prevVaultNetworkTokenAmount = await getBalance(networkToken, bancorVault.address);

            const prevNetworkTokenPoolStakedBalance = await networkTokenPool.stakedBalance();

            let sourceTradeAmounts!: AsyncReturnType<TestBancorNetwork['callStatic']['tradePoolCollectionT']>;
            let tradeAmounts;
            if (isSourceNetworkToken || isTargetNetworkToken) {
                tradeAmounts = await network.callStatic.tradePoolCollectionT(
                    poolCollection.address,
                    sourceToken.address,
                    targetToken.address,
                    amount,
                    MIN_RETURN_AMOUNT
                );
            } else {
                sourceTradeAmounts = await network.callStatic.tradePoolCollectionT(
                    poolCollection.address,
                    sourceToken.address,
                    networkToken.address,
                    amount,
                    MIN_RETURN_AMOUNT
                );

                tradeAmounts = await network.callStatic.tradePoolCollectionT(
                    poolCollection.address,
                    networkToken.address,
                    targetToken.address,
                    sourceTradeAmounts.amount,
                    MIN_RETURN_AMOUNT
                );
            }

            const targetAmount = await tradeTargetAmount(amount);
            expect(targetAmount).to.equal(tradeAmounts.amount);

            const res = await trade(amount, { minReturnAmount, beneficiary: beneficiaryAddress, deadline });

            const transactionCost = await getTransactionCost(res);

            const networkTokenPoolStakedBalance = await networkTokenPool.stakedBalance();

            if (isSourceNetworkToken) {
                const poolLiquidity = await poolCollection.poolLiquidity(targetToken.address);

                await expect(res)
                    .to.emit(network, 'TokensTraded')
                    .withArgs(
                        contextId,
                        targetToken.address,
                        networkToken.address,
                        targetToken.address,
                        amount,
                        tradeAmounts.amount,
                        traderAddress
                    );

                await expect(res)
                    .to.emit(network, 'FeesCollected')
                    .withArgs(
                        contextId,
                        targetToken.address,
                        FeeTypes.Trading,
                        tradeAmounts.feeAmount,
                        poolLiquidity.stakedBalance
                    );

                await expect(res)
                    .to.emit(network, 'TradingLiquidityUpdated')
                    .withArgs(
                        contextId,
                        targetToken.address,
                        targetToken.address,
                        poolLiquidity.baseTokenTradingLiquidity
                    );

                await expect(res)
                    .to.emit(network, 'TradingLiquidityUpdated')
                    .withArgs(
                        contextId,
                        targetToken.address,
                        networkToken.address,
                        poolLiquidity.networkTokenTradingLiquidity
                    );
            } else if (isTargetNetworkToken) {
                const poolLiquidity = await poolCollection.poolLiquidity(sourceToken.address);

                await expect(res)
                    .to.emit(network, 'TokensTraded')
                    .withArgs(
                        contextId,
                        sourceToken.address,
                        sourceToken.address,
                        networkToken.address,
                        amount,
                        tradeAmounts.amount,
                        traderAddress
                    );

                await expect(res)
                    .to.emit(network, 'FeesCollected')
                    .withArgs(
                        contextId,
                        targetToken.address,
                        FeeTypes.Trading,
                        tradeAmounts.feeAmount,
                        networkTokenPoolStakedBalance
                    );

                await expect(res)
                    .to.emit(network, 'TradingLiquidityUpdated')
                    .withArgs(
                        contextId,
                        sourceToken.address,
                        sourceToken.address,
                        poolLiquidity.baseTokenTradingLiquidity
                    );

                await expect(res)
                    .to.emit(network, 'TradingLiquidityUpdated')
                    .withArgs(
                        contextId,
                        sourceToken.address,
                        networkToken.address,
                        poolLiquidity.networkTokenTradingLiquidity
                    );

                expect(networkTokenPoolStakedBalance).to.equal(
                    prevNetworkTokenPoolStakedBalance.add(tradeAmounts.feeAmount)
                );
            } else {
                const sourcePoolLiquidity = await poolCollection.poolLiquidity(sourceToken.address);
                const targetPoolLiquidity = await poolCollection.poolLiquidity(targetToken.address);

                await expect(res)
                    .to.emit(network, 'TokensTraded')
                    .withArgs(
                        contextId,
                        sourceToken.address,
                        sourceToken.address,
                        networkToken.address,
                        amount,
                        sourceTradeAmounts.amount,
                        traderAddress
                    );

                await expect(res)
                    .to.emit(network, 'FeesCollected')
                    .withArgs(
                        contextId,
                        networkToken.address,
                        FeeTypes.Trading,
                        sourceTradeAmounts.feeAmount,
                        networkTokenPoolStakedBalance
                    );

                await expect(res)
                    .to.emit(network, 'TradingLiquidityUpdated')
                    .withArgs(
                        contextId,
                        sourceToken.address,
                        sourceToken.address,
                        sourcePoolLiquidity.baseTokenTradingLiquidity
                    );

                await expect(res)
                    .to.emit(network, 'TradingLiquidityUpdated')
                    .withArgs(
                        contextId,
                        sourceToken.address,
                        networkToken.address,
                        sourcePoolLiquidity.networkTokenTradingLiquidity
                    );

                expect(networkTokenPoolStakedBalance).to.equal(
                    prevNetworkTokenPoolStakedBalance.add(sourceTradeAmounts.feeAmount)
                );

                await expect(res)
                    .to.emit(network, 'TokensTraded')
                    .withArgs(
                        contextId,
                        targetToken.address,
                        networkToken.address,
                        targetToken.address,
                        sourceTradeAmounts.amount,
                        tradeAmounts.amount,
                        traderAddress
                    );

                await expect(res)
                    .to.emit(network, 'FeesCollected')
                    .withArgs(
                        contextId,
                        targetToken.address,
                        FeeTypes.Trading,
                        tradeAmounts.feeAmount,
                        targetPoolLiquidity.stakedBalance
                    );

                await expect(res)
                    .to.emit(network, 'TradingLiquidityUpdated')
                    .withArgs(
                        contextId,
                        targetToken.address,
                        targetToken.address,
                        targetPoolLiquidity.baseTokenTradingLiquidity
                    );

                await expect(res)
                    .to.emit(network, 'TradingLiquidityUpdated')
                    .withArgs(
                        contextId,
                        targetToken.address,
                        networkToken.address,
                        targetPoolLiquidity.networkTokenTradingLiquidity
                    );
            }

            expect(await getBalance(sourceToken, traderAddress)).to.equal(
                prevTraderSourceTokenAmount.sub(amount.add(isSourceETH ? transactionCost : BigNumber.from(0)))
            );
            expect(await getBalance(sourceToken, bancorVault.address)).to.equal(prevVaultSourceTokenAmount.add(amount));

            expect(await getBalance(targetToken, beneficiary)).to.equal(
                prevBeneficiaryTargetTokenAmount.add(
                    targetAmount.sub(traderAddress === beneficiary && isTargetETH ? transactionCost : BigNumber.from(0))
                )
            );
            expect(await getBalance(targetToken, bancorVault.address)).to.equal(
                prevVaultTargetTokenAmount.sub(targetAmount)
            );

            // if neither the source or the target tokens are the network token - ensure that no network
            // token amount has left the system
            if (!isSourceNetworkToken && !isTargetNetworkToken) {
                expect(await getBalance(networkToken, traderAddress)).to.equal(prevTraderNetworkTokenAmount);
                expect(await getBalance(networkToken, beneficiary)).to.equal(prevBeneficiaryNetworkTokenAmount);
                expect(await getBalance(networkToken, bancorVault.address)).to.equal(prevVaultNetworkTokenAmount);
            }
        };

        interface TradeAmountsOverrides {
            sourceTokenAddress?: string;
            targetTokenAddress?: string;
        }
        const tradeTargetAmount = async (amount: BigNumber, overrides: TradeAmountsOverrides = {}) => {
            const { sourceTokenAddress = sourceToken.address, targetTokenAddress = targetToken.address } = overrides;

            return network.tradeTargetAmount(sourceTokenAddress, targetTokenAddress, amount);
        };

        const tradeSourceAmount = async (amount: BigNumber, overrides: TradeAmountsOverrides = {}) => {
            const { sourceTokenAddress = sourceToken.address, targetTokenAddress = targetToken.address } = overrides;

            return network.tradeSourceAmount(sourceTokenAddress, targetTokenAddress, amount);
        };

        const testTradesBasic = (source: PoolSpec, target: PoolSpec) => {
            const isSourceETH = source.symbol === ETH;
            const isSourceNetworkToken = source.symbol === BNT;

            context(`basic trades from ${source.symbol} to ${target.symbol}`, () => {
                const testAmount = BigNumber.from(1000);

                beforeEach(async () => {
                    await setupPools(source, target);

                    if (!isSourceETH) {
                        const reserveToken = await Contracts.TestERC20Token.attach(sourceToken.address);

                        await reserveToken.transfer(await trader.getAddress(), testAmount);
                        await reserveToken.connect(trader).approve(network.address, testAmount);
                    }
                });

                const options = !isSourceNetworkToken && !isSourceETH ? [false, true] : [false];
                for (const permitted of options) {
                    context(`${permitted ? 'regular' : 'permitted'} trade`, () => {
                        const tradeFunc = permitted ? tradePermitted : trade;

                        it('should revert when attempting to trade or query using an invalid source pool', async () => {
                            await expect(
                                tradeFunc(testAmount, { sourceTokenAddress: ZERO_ADDRESS })
                            ).to.be.revertedWith('InvalidAddress');
                            await expect(
                                tradePermitted(testAmount, { sourceTokenAddress: ZERO_ADDRESS })
                            ).to.be.revertedWith('InvalidAddress');

                            await expect(
                                tradeTargetAmount(testAmount, { sourceTokenAddress: ZERO_ADDRESS })
                            ).to.be.revertedWith('InvalidAddress');
                            await expect(
                                tradeSourceAmount(testAmount, { sourceTokenAddress: ZERO_ADDRESS })
                            ).to.be.revertedWith('InvalidAddress');
                        });

                        it('should revert when attempting to trade or query using an invalid target pool', async () => {
                            await expect(
                                tradeFunc(testAmount, { targetTokenAddress: ZERO_ADDRESS })
                            ).to.be.revertedWith('InvalidAddress');
                            await expect(
                                tradeTargetAmount(testAmount, { targetTokenAddress: ZERO_ADDRESS })
                            ).to.be.revertedWith('InvalidAddress');
                            await expect(
                                tradeSourceAmount(testAmount, { targetTokenAddress: ZERO_ADDRESS })
                            ).to.be.revertedWith('InvalidAddress');
                        });

                        it('should revert when attempting to trade or query using an invalid amount', async () => {
                            const amount = BigNumber.from(0);

                            await expect(tradeFunc(amount)).to.be.revertedWith('ZeroValue');
                            await expect(tradeTargetAmount(amount)).to.be.revertedWith('ZeroValue');
                            await expect(tradeSourceAmount(amount)).to.be.revertedWith('ZeroValue');
                        });

                        it('should revert when attempting to trade using an invalid minimum return amount', async () => {
                            const minReturnAmount = BigNumber.from(0);

                            await expect(tradeFunc(testAmount, { minReturnAmount })).to.be.revertedWith('ZeroValue');
                        });

                        it('should revert when attempting to trade using an expired deadline', async () => {
                            const deadline = (await latest()).sub(BigNumber.from(1000));

                            await expect(tradeFunc(testAmount, { deadline })).to.be.revertedWith(
                                permitted ? 'ERC20Permit: expired deadline' : 'DeadlineExpired'
                            );
                        });

                        it('should revert when attempting to trade or query using unsupported tokens', async () => {
                            const reserveToken2 = await Contracts.TestERC20Token.deploy(
                                TKN,
                                TKN,
                                BigNumber.from(1_000_000)
                            );

                            await reserveToken2.transfer(await trader.getAddress(), testAmount);
                            await reserveToken2.connect(trader).approve(network.address, testAmount);

                            // unknown source token
                            await expect(
                                trade(testAmount, { sourceTokenAddress: reserveToken2.address })
                            ).to.be.revertedWith('InvalidToken');
                            await expect(
                                tradeTargetAmount(testAmount, { sourceTokenAddress: reserveToken2.address })
                            ).to.be.revertedWith('InvalidToken');
                            await expect(
                                tradeSourceAmount(testAmount, { sourceTokenAddress: reserveToken2.address })
                            ).to.be.revertedWith('InvalidToken');

                            // unknown target token
                            await expect(
                                trade(testAmount, { targetTokenAddress: reserveToken2.address })
                            ).to.be.revertedWith('InvalidToken');
                            await expect(
                                tradeTargetAmount(testAmount, { targetTokenAddress: reserveToken2.address })
                            ).to.be.revertedWith('InvalidToken');
                            await expect(
                                tradeSourceAmount(testAmount, { targetTokenAddress: reserveToken2.address })
                            ).to.be.revertedWith('InvalidToken');
                        });

                        it('should revert when attempting to trade or query using same source and target tokens', async () => {
                            await expect(
                                trade(testAmount, { targetTokenAddress: sourceToken.address })
                            ).to.be.revertedWith('InvalidTokens');
                            await expect(
                                tradeTargetAmount(testAmount, { targetTokenAddress: sourceToken.address })
                            ).to.be.revertedWith('InvalidTokens');
                            await expect(
                                tradeSourceAmount(testAmount, { targetTokenAddress: sourceToken.address })
                            ).to.be.revertedWith('InvalidTokens');
                        });

                        it('should support a custom beneficiary', async () => {
                            const trader2 = (await ethers.getSigners())[9];
                            await verifyTrade(trader, trader2.address, testAmount, trade);
                        });
                    });
                }

                if (isSourceETH) {
                    it('should revert when attempting to trade a different amount than what was actually sent', async () => {
                        await expect(
                            trade(testAmount, {
                                value: testAmount.add(BigNumber.from(1))
                            })
                        ).to.be.revertedWith('EthAmountMismatch');

                        await expect(
                            trade(testAmount, {
                                value: testAmount.sub(BigNumber.from(1))
                            })
                        ).to.be.revertedWith('EthAmountMismatch');

                        await expect(trade(testAmount, { value: BigNumber.from(0) })).to.be.revertedWith('InvalidPool');
                    });
                } else {
                    it('should revert when passing ETH with a non ETH trade', async () => {
                        await expect(trade(testAmount, { value: BigNumber.from(1) })).to.be.revertedWith('InvalidPool');
                    });

                    context('with an insufficient approval', () => {
                        const extraAmount = BigNumber.from(10);
                        const testAmount2 = testAmount.add(extraAmount);

                        beforeEach(async () => {
                            const reserveToken = await Contracts.TestERC20Token.attach(sourceToken.address);
                            await reserveToken.transfer(await trader.getAddress(), extraAmount);
                        });

                        it('should revert when attempting to trade', async () => {
                            await expect(trade(testAmount2)).to.be.revertedWith(
                                errorMessageTokenExceedsAllowance(source.symbol)
                            );
                        });

                        if (!isSourceNetworkToken) {
                            it('should revert when attempting to trade permitted', async () => {
                                await expect(
                                    tradePermitted(testAmount2, { approvedAmount: testAmount })
                                ).to.be.revertedWith('ERC20Permit: invalid signature');
                            });
                        }
                    });
                }
            });

            // perform permitted trades suite over a fixed input
            testPermittedTrades(source, target, toWei(BigNumber.from(100_000)));
        };

        const testTrades = (source: PoolSpec, target: PoolSpec, amount: BigNumber) => {
            const isSourceETH = source.symbol === ETH;

            context(`trade ${amount} tokens from ${specToString(source)} to ${specToString(target)}`, () => {
                const TRADES_COUNT = 2;

                const test = async () => {
                    if (!isSourceETH) {
                        const reserveToken = await Contracts.TestERC20Token.attach(sourceToken.address);
                        await reserveToken.connect(trader).approve(network.address, amount);
                    }

                    await verifyTrade(trader, ZERO_ADDRESS, amount, trade);
                };

                beforeEach(async () => {
                    await setupPools(source, target);

                    if (!isSourceETH) {
                        const reserveToken = await Contracts.TestERC20Token.attach(sourceToken.address);
                        await reserveToken.transfer(trader.address, amount.mul(BigNumber.from(TRADES_COUNT)));
                    }
                });

                it('should complete multiple trades', async () => {
                    for (let i = 0; i < TRADES_COUNT; i++) {
                        await test();
                    }
                });
            });
        };

        const testPermittedTrades = (source: PoolSpec, target: PoolSpec, amount: BigNumber) => {
            const isSourceETH = source.symbol === ETH;
            const isSourceNetworkToken = source.symbol === BNT;

            context(`trade permitted ${amount} tokens from ${specToString(source)} to ${specToString(target)}`, () => {
                const test = async () => verifyTrade(trader, ZERO_ADDRESS, amount, tradePermitted);

                beforeEach(async () => {
                    await setupPools(source, target);

                    if (!isSourceETH) {
                        const reserveToken = await Contracts.TestERC20Token.attach(sourceToken.address);
                        await reserveToken.transfer(trader.address, amount);
                    }
                });

                if (isSourceNetworkToken || isSourceETH) {
                    it('should revert when attempting to trade', async () => {
                        await expect(tradePermitted(amount)).to.be.revertedWith('PermitUnsupported');
                    });

                    return;
                }

                it('should complete a trade', async () => {
                    await test();
                });
            });
        };

        for (const [sourceSymbol, targetSymbol] of [
            [TKN, BNT],
            [TKN, ETH],
            [`${TKN}1`, `${TKN}2`],
            [BNT, ETH],
            [BNT, TKN],
            [ETH, BNT],
            [ETH, TKN]
        ]) {
            // perform a basic/sanity suite over a fixed input
            testTradesBasic(
                {
                    symbol: sourceSymbol,
                    balance: toWei(BigNumber.from(1_000_000)),
                    initialRate: INITIAL_RATE
                },
                {
                    symbol: targetSymbol,
                    balance: toWei(BigNumber.from(5_000_000)),
                    initialRate: INITIAL_RATE
                }
            );

            for (const sourceBalance of [toWei(BigNumber.from(1_000_000)), toWei(BigNumber.from(50_000_000))]) {
                for (const targetBalance of [toWei(BigNumber.from(1_000_000)), toWei(BigNumber.from(50_000_000))]) {
                    for (const amount of [BigNumber.from(10_000), toWei(BigNumber.from(500_000))]) {
                        const TRADING_FEES = [0, 50_000];
                        for (const tradingFeePPM of TRADING_FEES) {
                            const isSourceNetworkToken = sourceSymbol === BNT;
                            const isTargetNetworkToken = targetSymbol === BNT;

                            // if either the source or the target token is the network token - only test fee in one of
                            // the directions
                            if (isSourceNetworkToken || isTargetNetworkToken) {
                                testTrades(
                                    {
                                        symbol: sourceSymbol,
                                        balance: sourceBalance,
                                        tradingFeePPM: isSourceNetworkToken ? undefined : tradingFeePPM,
                                        initialRate: INITIAL_RATE
                                    },
                                    {
                                        symbol: targetSymbol,
                                        balance: targetBalance,
                                        tradingFeePPM: isTargetNetworkToken ? undefined : tradingFeePPM,
                                        initialRate: INITIAL_RATE
                                    },
                                    amount
                                );
                            } else {
                                for (const tradingFeePPM2 of TRADING_FEES) {
                                    testTrades(
                                        {
                                            symbol: sourceSymbol,
                                            balance: sourceBalance,
                                            tradingFeePPM,
                                            initialRate: INITIAL_RATE
                                        },
                                        {
                                            symbol: targetSymbol,
                                            balance: targetBalance,
                                            tradingFeePPM: tradingFeePPM2,
                                            initialRate: INITIAL_RATE
                                        },
                                        amount
                                    );
                                }
                            }
                        }
                    }
                }
            }
        }
    });

    describe('flash-loans', () => {
        let network: TestBancorNetwork;
        let networkSettings: NetworkSettings;
        let networkToken: NetworkToken;
        let networkTokenPool: TestNetworkTokenPool;
        let poolCollection: TestPoolCollection;
        let bancorVault: BancorVault;
        let recipient: TestFlashLoanRecipient;
        let token: TokenWithAddress;

        const amount = toWei(BigNumber.from(123456));

        const MIN_LIQUIDITY_FOR_TRADING = toWei(BigNumber.from(100_000));
        const ZERO_BYTES = '0x';
        const ZERO_BYTES32 = formatBytes32String('');

        const setup = async () => {
            ({ network, networkSettings, networkToken, networkTokenPool, poolCollection, bancorVault } =
                await createSystem());

            await networkSettings.setMinLiquidityForTrading(MIN_LIQUIDITY_FOR_TRADING);
            await networkSettings.setPoolMintingLimit(networkToken.address, MAX_UINT256);

            recipient = await Contracts.TestFlashLoanRecipient.deploy(network.address);
        };

        beforeEach(async () => {
            await waffle.loadFixture(setup);
        });

        describe('basic tests', () => {
            beforeEach(async () => {
                ({ token } = await setupSimplePool(
                    {
                        symbol: TKN,
                        balance: amount,
                        initialRate: INITIAL_RATE
                    },
                    deployer,
                    network,
                    networkSettings,
                    poolCollection
                ));
            });

            it('should revert when attempting to request a flash-loan of an invalid token', async () => {
                await expect(network.flashLoan(ZERO_ADDRESS, amount, recipient.address, ZERO_BYTES)).to.be.revertedWith(
                    'InvalidAddress'
                );
            });

            it('should revert when attempting to request a flash-loan of a non-whitelisted token', async () => {
                const reserveToken = await createTokenBySymbol(TKN);
                await expect(
                    network.flashLoan(reserveToken.address, amount, recipient.address, ZERO_BYTES)
                ).to.be.revertedWith('NotWhitelisted');
            });

            it('should revert when attempting to request a flash-loan of an invalid amount', async () => {
                await expect(
                    network.flashLoan(token.address, BigNumber.from(0), recipient.address, ZERO_BYTES)
                ).to.be.revertedWith('ZeroValue');
            });

            it('should revert when attempting to request a flash-loan for an invalid recipient', async () => {
                await expect(network.flashLoan(token.address, amount, ZERO_ADDRESS, ZERO_BYTES)).to.be.revertedWith(
                    'InvalidAddress'
                );
            });

            context('reentering', () => {
                beforeEach(async () => {
                    await recipient.setReenter(true);
                });

                it('should revert when attempting to request a flash-loan', async () => {
                    await expect(
                        network.flashLoan(token.address, amount, recipient.address, ZERO_BYTES)
                    ).to.be.revertedWith('ReentrancyGuard: reentrant call');
                });
            });

            it('should revert when attempting to request a flash-loan of more than the pool has', async () => {
                await expect(
                    network.flashLoan(token.address, amount.add(1), recipient.address, ZERO_BYTES)
                ).to.be.revertedWith('ERC20: transfer amount exceeds balance');
            });
        });

        const testFlashLoan = async (symbol: string, flashLoanFeePPM: BigNumber) => {
            const feeAmount = amount.mul(flashLoanFeePPM).div(PPM_RESOLUTION);

            beforeEach(async () => {
                if (symbol === BNT) {
                    token = networkToken;

                    const reserveToken = await createTokenBySymbol(TKN);

                    await networkSettings.setPoolMintingLimit(reserveToken.address, MAX_UINT256);
                    await network.requestLiquidityT(ZERO_BYTES32, reserveToken.address, amount);

                    await depositToPool(deployer, networkToken, amount, network);
                } else {
                    ({ token } = await setupSimplePool(
                        {
                            symbol,
                            balance: amount,
                            initialRate: INITIAL_RATE
                        },
                        deployer,
                        network,
                        networkSettings,
                        poolCollection
                    ));
                }

                await networkSettings.setFlashLoanFeePPM(flashLoanFeePPM);

                await transfer(deployer, token, recipient.address, feeAmount);
                await recipient.snapshot(token.address);
            });

            const test = async () => {
                const prevVaultBalance = await getBalance(token, bancorVault.address);
                const prevNetworkBalance = await getBalance(token, network.address);

                let prevStakedBalance;
                if (symbol === BNT) {
                    prevStakedBalance = await networkTokenPool.stakedBalance();
                } else {
                    prevStakedBalance = (await poolCollection.poolLiquidity(token.address)).stakedBalance;
                }

                const data = '0x1234';
                const contextId = solidityKeccak256(
                    ['address', 'uint32', 'address', 'uint256', 'address', 'bytes'],
                    [deployer.address, await network.currentTime(), token.address, amount, recipient.address, data]
                );

                const res = network.flashLoan(token.address, amount, recipient.address, data);

                await expect(res)
                    .to.emit(network, 'FlashLoanCompleted')
                    .withArgs(contextId, token.address, deployer.address, amount);

                await expect(res)
                    .to.emit(network, 'FeesCollected')
                    .withArgs(
                        contextId,
                        token.address,
                        FeeTypes.FlashLoan,
                        feeAmount,
                        prevStakedBalance.add(feeAmount)
                    );

                const callbackData = await recipient.callbackData();
                expect(callbackData.sender).to.equal(deployer.address);
                expect(callbackData.token).to.equal(token.address);
                expect(callbackData.amount).to.equal(amount);
                expect(callbackData.feeAmount).to.equal(feeAmount);
                expect(callbackData.data).to.equal(data);
                expect(callbackData.receivedAmount).to.equal(amount);

                expect(await getBalance(token, bancorVault.address)).to.be.gte(prevVaultBalance.add(feeAmount));
                expect(await getBalance(token, network.address)).to.equal(prevNetworkBalance);
            };

            context('not repaying the original amount', () => {
                beforeEach(async () => {
                    await recipient.setAmountToReturn(amount.sub(1));
                });

                it('should revert when attempting to request a flash-loan', async () => {
                    await expect(
                        network.flashLoan(token.address, amount, recipient.address, ZERO_BYTES)
                    ).to.be.revertedWith('InsufficientFlashLoanReturn');
                });
            });

            if (flashLoanFeePPM.gt(0)) {
                context('not repaying the fee', () => {
                    beforeEach(async () => {
                        await recipient.setAmountToReturn(amount);
                    });

                    it('should revert when attempting to request a flash-loan', async () => {
                        await expect(
                            network.flashLoan(token.address, amount, recipient.address, ZERO_BYTES)
                        ).to.be.revertedWith('InsufficientFlashLoanReturn');
                    });
                });
            }

            context('repaying more than required', () => {
                beforeEach(async () => {
                    const extraReturn = toWei(BigNumber.from(12345));

                    await transfer(deployer, token, recipient.address, extraReturn);
                    await recipient.snapshot(token.address);

                    await recipient.setAmountToReturn(amount.add(feeAmount).add(extraReturn));
                });

                it('should succeed requesting a flash-loan', async () => {
                    await test();
                });
            });

            context('returning just about right', () => {
                beforeEach(async () => {
                    await recipient.setAmountToReturn(amount.add(feeAmount));
                });

                it('should succeed requesting a flash-loan', async () => {
                    await test();
                });
            });
        };

        for (const symbol of [BNT, ETH, TKN]) {
            for (const flashLoanFeePPM of [0, 10_000, 100_000]) {
                context(`${symbol} with fee=${feeToString(flashLoanFeePPM)}`, () => {
                    testFlashLoan(symbol, BigNumber.from(flashLoanFeePPM));
                });
            }
        }
    });
});<|MERGE_RESOLUTION|>--- conflicted
+++ resolved
@@ -46,11 +46,7 @@
 import { ethers, waffle } from 'hardhat';
 import { camelCase } from 'lodash';
 
-<<<<<<< HEAD
-const { Upgradeable: UpgradeableRoles, BancorNetwork: BancorNetworkRoles } = roles;
-=======
-const { Upgradeable: UpgradeableRoles, ExternalProtectionVault: ExternalProtectionVaultRoles } = roles;
->>>>>>> 84f6e163
+const { Upgradeable: UpgradeableRoles, BancorNetwork: BancorNetworkRoles, ExternalProtectionVault: ExternalProtectionVaultRoles } = roles;
 const { solidityKeccak256, formatBytes32String } = utils;
 
 describe('BancorNetwork', () => {
