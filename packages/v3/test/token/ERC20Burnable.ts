--- conflicted
+++ resolved
@@ -1,18 +1,10 @@
+import Contracts from '../../components/Contracts';
+import { ZERO_ADDRESS } from '../../test/helpers/Constants';
+import { TestERC20Burnable } from '../../typechain';
 import { SignerWithAddress } from '@nomiclabs/hardhat-ethers/signers';
-<<<<<<< HEAD
-
-import Contracts from '../../components/Contracts';
-import { TestERC20Burnable } from '../../typechain';
-
-import { ZERO_ADDRESS } from '../helpers/Constants';
-=======
 import { expect } from 'chai';
-import Contracts from 'components/Contracts';
 import { BigNumber, ContractTransaction } from 'ethers';
 import { ethers } from 'hardhat';
-import { ZERO_ADDRESS } from 'test/helpers/Constants';
-import { TestERC20Burnable } from 'typechain';
->>>>>>> 927f90fd
 
 let burnable: TestERC20Burnable;
 let owner: SignerWithAddress;
