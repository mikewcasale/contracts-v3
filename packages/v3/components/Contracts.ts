/* eslint-disable camelcase */
import {
    BancorNetwork__factory,
    BancorVault__factory,
    ERC20__factory,
    NetworkSettings__factory,
    NetworkTokenPool__factory,
    PendingWithdrawals__factory,
    PoolCollection__factory,
    PoolToken__factory,
    PoolTokenFactory__factory,
    ProxyAdmin__factory,
    TestBancorNetwork__factory,
    TestERC20Burnable__factory,
    TestERC20Token__factory,
    TestMathEx__factory,
    TestNetworkTokenPool__factory,
    TestOwned__factory,
    TestPendingWithdrawals__factory,
    TestPoolAverageRate__factory,
    TestPoolCollection__factory,
    TestReserveToken__factory,
    TestSafeERC20Ex__factory,
    TestUpgradeable__factory,
    TokenHolder__factory,
    TransparentUpgradeableProxy__factory
} from '../typechain';
import { deployOrAttach } from './ContractBuilder';

/* eslint-enable camelcase */
import { Signer } from '@ethersproject/abstract-signer';
<<<<<<< HEAD
import { ContractFactory } from '@ethersproject/contracts';
import { ethers } from 'hardhat';

export type AsyncReturnType<T extends (...args: any) => any> = T extends (...args: any) => Promise<infer U>
    ? U
    : T extends (...args: any) => infer U
    ? U
    : any;

export type Contract<F extends ContractFactory> = AsyncReturnType<F['deploy']>;

export interface ContractBuilder<F extends ContractFactory> {
    contractName: string;
    deploy(...args: Parameters<F['deploy']>): Promise<Contract<F>>;
    attach(address: string, passedSigner?: Signer): Promise<Contract<F>>;
}

const deployOrAttach = <F extends ContractFactory>(contractName: string, passedSigner?: Signer): ContractBuilder<F> => {
    return {
        contractName,
        deploy: async (...args: Parameters<F['deploy']>): Promise<Contract<F>> => {
            const defaultSigner = passedSigner || (await ethers.getSigners())[0];

            return (await ethers.getContractFactory(contractName, defaultSigner)).deploy(
                ...(args || [])
            ) as Contract<F>;
        },
        attach: attachOnly<F>(contractName).attach
    };
};

const attachOnly = <F extends ContractFactory>(contractName: string, passedSigner?: Signer) => {
    return {
        attach: async (address: string, signer?: Signer): Promise<Contract<F>> => {
            const defaultSigner = passedSigner || (await ethers.getSigners())[0];
            return ethers.getContractAt(contractName, address, signer || defaultSigner) as Contract<F>;
        }
    };
};
=======
>>>>>>> 4b1be9bb

const getContracts = (signer?: Signer) => ({
    connect: (signer: Signer) => getContracts(signer),

    BancorNetwork: deployOrAttach('BancorNetwork', BancorNetwork__factory, signer),
    BancorVault: deployOrAttach('BancorVault', BancorVault__factory, signer),
    ERC20: deployOrAttach('ERC20', ERC20__factory, signer),
    PoolCollection: deployOrAttach('PoolCollection', PoolCollection__factory, signer),
    NetworkSettings: deployOrAttach('NetworkSettings', NetworkSettings__factory, signer),
    NetworkTokenPool: deployOrAttach('NetworkTokenPool', NetworkTokenPool__factory, signer),
    PendingWithdrawals: deployOrAttach('PendingWithdrawals', PendingWithdrawals__factory, signer),
    PoolToken: deployOrAttach('PoolToken', PoolToken__factory, signer),
    PoolTokenFactory: deployOrAttach('PoolTokenFactory', PoolTokenFactory__factory, signer),
    ProxyAdmin: deployOrAttach('ProxyAdmin', ProxyAdmin__factory, signer),
    TestBancorNetwork: deployOrAttach('TestBancorNetwork', TestBancorNetwork__factory, signer),
    TestERC20Token: deployOrAttach('TestERC20Token', TestERC20Token__factory, signer),
    TestERC20Burnable: deployOrAttach('TestERC20Burnable', TestERC20Burnable__factory, signer),
    TestPoolAverageRate: deployOrAttach('TestPoolAverageRate', TestPoolAverageRate__factory, signer),
    TestPoolCollection: deployOrAttach('TestPoolCollection', TestPoolCollection__factory, signer),
    TestNetworkTokenPool: deployOrAttach('TestNetworkTokenPool', TestNetworkTokenPool__factory, signer),
    TestMathEx: deployOrAttach('TestMathEx', TestMathEx__factory, signer),
    TestOwned: deployOrAttach('TestOwned', TestOwned__factory, signer),
    TestPendingWithdrawals: deployOrAttach('TestPendingWithdrawals', TestPendingWithdrawals__factory, signer),
    TestReserveToken: deployOrAttach('TestReserveToken', TestReserveToken__factory, signer),
    TestSafeERC20Ex: deployOrAttach('TestSafeERC20Ex', TestSafeERC20Ex__factory, signer),
    TestUpgradeable: deployOrAttach('TestUpgradeable', TestUpgradeable__factory, signer),
    TokenHolder: deployOrAttach('TokenHolder', TokenHolder__factory, signer),
    TransparentUpgradeableProxy: deployOrAttach(
        'TransparentUpgradeableProxy',
        TransparentUpgradeableProxy__factory,
        signer
    )
});

export type ContractsType = ReturnType<typeof getContracts>;

export default getContracts();<|MERGE_RESOLUTION|>--- conflicted
+++ resolved
@@ -29,48 +29,6 @@
 
 /* eslint-enable camelcase */
 import { Signer } from '@ethersproject/abstract-signer';
-<<<<<<< HEAD
-import { ContractFactory } from '@ethersproject/contracts';
-import { ethers } from 'hardhat';
-
-export type AsyncReturnType<T extends (...args: any) => any> = T extends (...args: any) => Promise<infer U>
-    ? U
-    : T extends (...args: any) => infer U
-    ? U
-    : any;
-
-export type Contract<F extends ContractFactory> = AsyncReturnType<F['deploy']>;
-
-export interface ContractBuilder<F extends ContractFactory> {
-    contractName: string;
-    deploy(...args: Parameters<F['deploy']>): Promise<Contract<F>>;
-    attach(address: string, passedSigner?: Signer): Promise<Contract<F>>;
-}
-
-const deployOrAttach = <F extends ContractFactory>(contractName: string, passedSigner?: Signer): ContractBuilder<F> => {
-    return {
-        contractName,
-        deploy: async (...args: Parameters<F['deploy']>): Promise<Contract<F>> => {
-            const defaultSigner = passedSigner || (await ethers.getSigners())[0];
-
-            return (await ethers.getContractFactory(contractName, defaultSigner)).deploy(
-                ...(args || [])
-            ) as Contract<F>;
-        },
-        attach: attachOnly<F>(contractName).attach
-    };
-};
-
-const attachOnly = <F extends ContractFactory>(contractName: string, passedSigner?: Signer) => {
-    return {
-        attach: async (address: string, signer?: Signer): Promise<Contract<F>> => {
-            const defaultSigner = passedSigner || (await ethers.getSigners())[0];
-            return ethers.getContractAt(contractName, address, signer || defaultSigner) as Contract<F>;
-        }
-    };
-};
-=======
->>>>>>> 4b1be9bb
 
 const getContracts = (signer?: Signer) => ({
     connect: (signer: Signer) => getContracts(signer),
