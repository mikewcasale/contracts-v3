--- conflicted
+++ resolved
@@ -92,11 +92,6 @@
      */
     function mintedAmounts(IReserveToken pool) external view returns (uint256);
 
-<<<<<<< HEAD
-    function requestLiquidity(bytes32 contextId, IReserveToken pool, uint256 amount) external;
-
-    function renounceLiquidity(bytes32 contextId, IReserveToken pool, uint256 amount) external;
-=======
     /**
      * @dev deposits network token liquidity on behalf of a specific provider
      *
@@ -167,5 +162,4 @@
         uint256 amount,
         uint8 feeType
     ) external;
->>>>>>> 7d235515
 }