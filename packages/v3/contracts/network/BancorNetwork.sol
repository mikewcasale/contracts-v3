// SPDX-License-Identifier: SEE LICENSE IN LICENSE
pragma solidity 0.8.9;
pragma abicoder v2;

import { Address } from "@openzeppelin/contracts/utils/Address.sol";
import { IERC20 } from "@openzeppelin/contracts/token/ERC20/IERC20.sol";
import { IERC20Permit } from "@openzeppelin/contracts/token/ERC20/extensions/draft-IERC20Permit.sol";
import { ReentrancyGuardUpgradeable } from "@openzeppelin/contracts-upgradeable/security/ReentrancyGuardUpgradeable.sol";
import { EnumerableSetUpgradeable } from "@openzeppelin/contracts-upgradeable/utils/structs/EnumerableSetUpgradeable.sol";

import { ITokenGovernance } from "@bancor/token-governance/contracts/ITokenGovernance.sol";

import { PPM_RESOLUTION } from "../utility/Constants.sol";
import { ITokenHolder } from "../utility/interfaces/ITokenHolder.sol";
import { Upgradeable } from "../utility/Upgradeable.sol";
import { Time } from "../utility/Time.sol";
import { MathEx, uncheckedInc } from "../utility/MathEx.sol";

// prettier-ignore
import {
    Utils,
    AlreadyExists,
    DoesNotExist,
    InvalidPool,
    InvalidToken,
    InvalidType,
    NotEmpty,
    NotWhitelisted
 } from "../utility/Utils.sol";

import { ReserveToken, ReserveTokenLibrary } from "../token/ReserveToken.sol";

// prettier-ignore
import {
    IPoolCollection,
    PoolLiquidity,
    DepositAmounts as PoolCollectionDepositAmounts,
    WithdrawalAmounts as PoolCollectionWithdrawalAmounts,
    TradeAmountsWithLiquidity,
    TradeAmounts
} from "../pools/interfaces/IPoolCollection.sol";

import { IPoolCollectionUpgrader } from "../pools/interfaces/IPoolCollectionUpgrader.sol";

// prettier-ignore
import {
    INetworkTokenPool,
    DepositAmounts as NetworkTokenPoolDepositAmounts,
    WithdrawalAmounts as NetworkTokenPoolWithdrawalAmounts
} from "../pools/interfaces/INetworkTokenPool.sol";

import { IPoolToken } from "../pools/interfaces/IPoolToken.sol";

import { INetworkSettings } from "./interfaces/INetworkSettings.sol";
import { IPendingWithdrawals, WithdrawalRequest, CompletedWithdrawal } from "./interfaces/IPendingWithdrawals.sol";
import { IBancorNetwork, IFlashLoanRecipient } from "./interfaces/IBancorNetwork.sol";
import { IBancorVault } from "./interfaces/IBancorVault.sol";

import { TRADING_FEE, FLASH_LOAN_FEE } from "./FeeTypes.sol";

error DeadlineExpired();
error EthAmountMismatch();
error InvalidTokens();
error NetworkLiquidityDisabled();
error PermitUnsupported();
error InsufficientFlashLoanReturn();

/**
 * @dev Bancor Network contract
 */
contract BancorNetwork is IBancorNetwork, Upgradeable, ReentrancyGuardUpgradeable, Time, Utils {
    using Address for address payable;
    using EnumerableSetUpgradeable for EnumerableSetUpgradeable.AddressSet;
    using ReserveTokenLibrary for ReserveToken;

    // the migration manager role is required for migrating liquidity
    bytes32 public constant ROLE_MIGRATION_MANAGER = keccak256("ROLE_MIGRATION_MANAGER");

    // the address of the network token
    IERC20 private immutable _networkToken;

    // the address of the network token governance
    ITokenGovernance private immutable _networkTokenGovernance;

    // the address of the governance token
    IERC20 private immutable _govToken;

    // the address of the governance token governance
    ITokenGovernance private immutable _govTokenGovernance;

    // the network settings contract
    INetworkSettings private immutable _settings;

    // the vault contract
    IBancorVault private immutable _vault;

    // the network token pool token
    IPoolToken internal immutable _networkPoolToken;

    // the network token pool contract
    INetworkTokenPool internal _networkTokenPool;

    // the pending withdrawals contract
    IPendingWithdrawals internal _pendingWithdrawals;

    // the pool collection upgrader contract
    IPoolCollectionUpgrader internal _poolCollectionUpgrader;

    // the address of the external protection wallet
    ITokenHolder private _externalProtectionWallet;

    // the set of all valid pool collections
    EnumerableSetUpgradeable.AddressSet private _poolCollections;

    // a mapping between the last pool collection that was added to the pool collections set and its type
    mapping(uint16 => IPoolCollection) private _latestPoolCollections;

    // the set of all pools
    EnumerableSetUpgradeable.AddressSet private _liquidityPools;

    // a mapping between pools and their respective pool collections
    mapping(ReserveToken => IPoolCollection) private _collectionByPool;

    // upgrade forward-compatibility storage gap
    uint256[MAX_GAP - 7] private __gap;

    /**
     * @dev triggered when the external protection wallet is updated
     */
    event ExternalProtectionWalletUpdated(ITokenHolder indexed prevWallet, ITokenHolder indexed newWallet);

    /**
     * @dev triggered when a new pool collection is added
     */
    event PoolCollectionAdded(uint16 indexed poolType, IPoolCollection indexed poolCollection);

    /**
     * @dev triggered when an existing pool collection is removed
     */
    event PoolCollectionRemoved(uint16 indexed poolType, IPoolCollection indexed poolCollection);

    /**
     * @dev triggered when the latest pool collection, for a specific type, is replaced
     */
    event LatestPoolCollectionReplaced(
        uint16 indexed poolType,
        IPoolCollection indexed prevPoolCollection,
        IPoolCollection indexed newPoolCollection
    );

    /**
     * @dev triggered when a new pool is added
     */
    event PoolAdded(uint16 indexed poolType, ReserveToken indexed pool, IPoolCollection indexed poolCollection);

    /**
     * @dev triggered when base token liquidity is deposited
     */
    event BaseTokenDeposited(
        bytes32 indexed contextId,
        ReserveToken indexed token,
        address indexed provider,
        IPoolCollection poolCollection,
        uint256 depositAmount,
        uint256 poolTokenAmount
    );

    /**
     * @dev triggered when network token liquidity is deposited
     */
    event NetworkTokenDeposited(
        bytes32 indexed contextId,
        address indexed provider,
        uint256 depositAmount,
        uint256 poolTokenAmount,
        uint256 govTokenAmount
    );

    /**
     * @dev triggered when base token liquidity is withdrawn
     */
    event BaseTokenWithdrawn(
        bytes32 indexed contextId,
        ReserveToken indexed token,
        address indexed provider,
        IPoolCollection poolCollection,
        uint256 baseTokenAmount,
        uint256 poolTokenAmount,
        uint256 externalProtectionBaseTokenAmount,
        uint256 networkTokenAmount,
        uint256 withdrawalFeeAmount
    );

    /**
     * @dev triggered when network token liquidity is withdrawn
     */
    event NetworkTokenWithdrawn(
        bytes32 indexed contextId,
        address indexed provider,
        uint256 networkTokenAmount,
        uint256 poolTokenAmount,
        uint256 govTokenAmount,
        uint256 withdrawalFeeAmount
    );

    /**
     * @dev triggered when funds are migrated
     */
    event FundsMigrated(
        bytes32 indexed contextId,
        ReserveToken indexed token,
        address indexed provider,
        uint256 amount,
        uint256 availableTokens
    );

    /**
     * @dev triggered when the total liqudity in a pool is updated
     */
    event TotalLiquidityUpdated(
        bytes32 indexed contextId,
        ReserveToken indexed pool,
        uint256 poolTokenSupply,
        uint256 stakedBalance,
        uint256 actualBalance
    );

    /**
     * @dev triggered when the trading liqudity in a pool is updated
     */
    event TradingLiquidityUpdated(
        bytes32 indexed contextId,
        ReserveToken indexed pool,
        ReserveToken indexed reserveToken,
        uint256 liquidity
    );

    /**
     * @dev triggered on a successful trade
     */
    event TokensTraded(
        bytes32 contextId,
        ReserveToken indexed pool,
        ReserveToken indexed sourceToken,
        ReserveToken indexed targetToken,
        uint256 sourceAmount,
        uint256 targetAmount,
        address trader
    );

    /**
     * @dev triggered when a flash-loan is completed
     */
    event FlashLoanCompleted(
        bytes32 indexed contextId,
        ReserveToken indexed token,
        address indexed borrower,
        uint256 amount
    );

    /**
     * @dev triggered when trading/flash-loan fees are collected
     */
    event FeesCollected(
        bytes32 indexed contextId,
        ReserveToken indexed token,
        uint8 indexed feeType,
        uint256 amount,
        uint256 stakedBalance
    );

    /**
     * @dev a "virtual" constructor that is only used to set immutable state variables
     */
    constructor(
        ITokenGovernance initNetworkTokenGovernance,
        ITokenGovernance initGovTokenGovernance,
        INetworkSettings initSettings,
        IBancorVault initVault,
        IPoolToken initNetworkPoolToken
    )
        validAddress(address(initNetworkTokenGovernance))
        validAddress(address(initGovTokenGovernance))
        validAddress(address(initSettings))
        validAddress(address(initVault))
        validAddress(address(initNetworkPoolToken))
    {
        _networkTokenGovernance = initNetworkTokenGovernance;
        _networkToken = initNetworkTokenGovernance.token();
        _govTokenGovernance = initGovTokenGovernance;
        _govToken = initGovTokenGovernance.token();

        _settings = initSettings;
        _vault = initVault;
        _networkPoolToken = initNetworkPoolToken;
    }

    /**
     * @dev fully initializes the contract and its parents
     */
    function initialize(
        INetworkTokenPool initNetworkTokenPool,
        IPendingWithdrawals initPendingWithdrawals,
        IPoolCollectionUpgrader initPoolCollectionUpgrader
    )
        external
        validAddress(address(initNetworkTokenPool))
        validAddress(address(initPendingWithdrawals))
        validAddress(address(initPoolCollectionUpgrader))
        initializer
    {
        __BancorNetwork_init(initNetworkTokenPool, initPendingWithdrawals, initPoolCollectionUpgrader);
    }

    // solhint-disable func-name-mixedcase

    /**
     * @dev initializes the contract and its parents
     */
    function __BancorNetwork_init(
        INetworkTokenPool initNetworkTokenPool,
        IPendingWithdrawals initPendingWithdrawals,
        IPoolCollectionUpgrader initPoolCollectionUpgrader
    ) internal initializer {
        __Upgradeable_init();
        __ReentrancyGuard_init();

        __BancorNetwork_init_unchained(initNetworkTokenPool, initPendingWithdrawals, initPoolCollectionUpgrader);
    }

    /**
     * @dev performs contract-specific initialization
     */
    function __BancorNetwork_init_unchained(
        INetworkTokenPool initNetworkTokenPool,
        IPendingWithdrawals initPendingWithdrawals,
        IPoolCollectionUpgrader initPoolCollectionUpgrader
    ) internal initializer {
        _networkTokenPool = initNetworkTokenPool;
        _pendingWithdrawals = initPendingWithdrawals;
        _poolCollectionUpgrader = initPoolCollectionUpgrader;

        // set up administrative roles
        _setRoleAdmin(ROLE_MIGRATION_MANAGER, ROLE_ADMIN);
    }

    // solhint-enable func-name-mixedcase

    receive() external payable {}

    modifier validTokensForTrade(ReserveToken sourceToken, ReserveToken targetToken) {
        _validTokensForTrade(sourceToken, targetToken);

        _;
    }

    function _validTokensForTrade(ReserveToken sourceToken, ReserveToken targetToken) internal pure {
        _validAddress(ReserveToken.unwrap(sourceToken));
        _validAddress(ReserveToken.unwrap(targetToken));

        if (ReserveToken.unwrap(sourceToken) == ReserveToken.unwrap(targetToken)) {
            revert InvalidTokens();
        }
    }

    /**
     * @dev returns the current version of the contract
     */
    function version() external pure returns (uint16) {
        return 1;
    }

    /**
     * @inheritdoc IBancorNetwork
     */
    function networkToken() external view returns (IERC20) {
        return _networkToken;
    }

    /**
     * @inheritdoc IBancorNetwork
     */
    function networkTokenGovernance() external view returns (ITokenGovernance) {
        return _networkTokenGovernance;
    }

    /**
     * @inheritdoc IBancorNetwork
     */
    function govToken() external view returns (IERC20) {
        return _govToken;
    }

    /**
     * @inheritdoc IBancorNetwork
     */
    function govTokenGovernance() external view returns (ITokenGovernance) {
        return _govTokenGovernance;
    }

    /**
     * @inheritdoc IBancorNetwork
     */
    function settings() external view returns (INetworkSettings) {
        return _settings;
    }

    /**
     * @inheritdoc IBancorNetwork
     */
    function vault() external view returns (IBancorVault) {
        return _vault;
    }

    /**
     * @dev IBancorNetwork
     */
    function networkPoolToken() external view returns (IPoolToken) {
        return _networkPoolToken;
    }

    /**
     * @inheritdoc IBancorNetwork
     */
    function networkTokenPool() external view returns (INetworkTokenPool) {
        return _networkTokenPool;
    }

    /**
     * @inheritdoc IBancorNetwork
     */
    function pendingWithdrawals() external view returns (IPendingWithdrawals) {
        return _pendingWithdrawals;
    }

    /**
     * @inheritdoc IBancorNetwork
     */
    function poolCollectionUpgrader() external view returns (IPoolCollectionUpgrader) {
        return _poolCollectionUpgrader;
    }

    /**
     * @inheritdoc IBancorNetwork
     */
    function externalProtectionWallet() external view returns (ITokenHolder) {
        return _externalProtectionWallet;
    }

    /**
     * @dev sets the address of the external protection wallet
     *
     * requirements:
     *
     * - the caller must be the admin of the contract
     */
    function setExternalProtectionWallet(ITokenHolder newExternalProtectionWallet)
        external
        validAddress(address(newExternalProtectionWallet))
        onlyAdmin
    {
        ITokenHolder prevExternalProtectionWallet = _externalProtectionWallet;
        if (prevExternalProtectionWallet == newExternalProtectionWallet) {
            return;
        }

        newExternalProtectionWallet.acceptOwnership();

        _externalProtectionWallet = newExternalProtectionWallet;

        emit ExternalProtectionWalletUpdated({
            prevWallet: prevExternalProtectionWallet,
            newWallet: newExternalProtectionWallet
        });
    }

    /**
     * @dev transfers the ownership of the external protection wallet
     *
     * requirements:
     *
     * - the caller must be the admin of the contract
     * - the new owner needs to accept the transfer
     */
    function transferExternalProtectionWalletOwnership(address newOwner) external onlyAdmin {
        _externalProtectionWallet.transferOwnership(newOwner);
    }

    /**
     * @dev adds new pool collection to the network
     *
     * requirements:
     *
     * - the caller must be the admin of the contract
     */
    function addPoolCollection(IPoolCollection poolCollection)
        external
        validAddress(address(poolCollection))
        nonReentrant
        onlyAdmin
    {
        if (!_poolCollections.add(address(poolCollection))) {
            revert AlreadyExists();
        }

        // ensure that we're not adding a pool collection with the same type and version
        uint16 poolType = poolCollection.poolType();
        IPoolCollection prevLatestPoolCollection = _latestPoolCollections[poolType];
        if (
            address(prevLatestPoolCollection) != address(0) &&
            prevLatestPoolCollection.version() == poolCollection.version()
        ) {
            revert AlreadyExists();
        }

        _setLatestPoolCollection(poolType, poolCollection);

        emit PoolCollectionAdded({ poolType: poolType, poolCollection: poolCollection });
    }

    /**
     * @dev removes an existing pool collection from the pool
     *
     * requirements:
     *
     * - the caller must be the admin of the contract
     */
    function removePoolCollection(IPoolCollection poolCollection, IPoolCollection newLatestPoolCollection)
        external
        validAddress(address(poolCollection))
        onlyAdmin
        nonReentrant
    {
        // verify that a pool collection is a valid latest pool collection (e.g., it either exists or a reset to zero)
        _verifyLatestPoolCollectionCandidate(newLatestPoolCollection);

        // verify that no pools are associated with the specified pool collection
        if (poolCollection.poolCount() != 0) {
            revert NotEmpty();
        }

        if (!_poolCollections.remove(address(poolCollection))) {
            revert DoesNotExist();
        }

        uint16 poolType = poolCollection.poolType();
        if (address(newLatestPoolCollection) != address(0)) {
            uint16 newLatestPoolCollectionType = newLatestPoolCollection.poolType();
            if (poolType != newLatestPoolCollectionType) {
                revert InvalidType();
            }
        }

        _setLatestPoolCollection(poolType, newLatestPoolCollection);

        emit PoolCollectionRemoved({ poolType: poolType, poolCollection: poolCollection });
    }

    /**
     * @dev sets the new latest pool collection for the given type
     *
     * requirements:
     *
     * - the caller must be the admin of the contract
     */
    function setLatestPoolCollection(IPoolCollection poolCollection)
        external
        nonReentrant
        validAddress(address(poolCollection))
        onlyAdmin
    {
        _verifyLatestPoolCollectionCandidate(poolCollection);

        _setLatestPoolCollection(poolCollection.poolType(), poolCollection);
    }

    /**
     * @inheritdoc IBancorNetwork
     */
    function poolCollections() external view returns (IPoolCollection[] memory) {
        uint256 length = _poolCollections.length();
        IPoolCollection[] memory list = new IPoolCollection[](length);
        for (uint256 i = 0; i < length; i = uncheckedInc(i)) {
            list[i] = IPoolCollection(_poolCollections.at(i));
        }
        return list;
    }

    /**
     * @inheritdoc IBancorNetwork
     */
    function latestPoolCollection(uint16 poolType) external view returns (IPoolCollection) {
        return _latestPoolCollections[poolType];
    }

    /**
     * @inheritdoc IBancorNetwork
     */
    function liquidityPools() external view returns (ReserveToken[] memory) {
        uint256 length = _liquidityPools.length();
        ReserveToken[] memory list = new ReserveToken[](length);
        for (uint256 i = 0; i < length; i = uncheckedInc(i)) {
            list[i] = ReserveToken.wrap(_liquidityPools.at(i));
        }
        return list;
    }

    /**
     * @inheritdoc IBancorNetwork
     */
    function collectionByPool(ReserveToken pool) external view returns (IPoolCollection) {
        return _collectionByPool[pool];
    }

    /**
     * @inheritdoc IBancorNetwork
     */
    function isPoolValid(ReserveToken pool) external view returns (bool) {
        return
            ReserveToken.unwrap(pool) == address(_networkToken) || _liquidityPools.contains(ReserveToken.unwrap(pool));
    }

    /**
     * @inheritdoc IBancorNetwork
     */
    function createPool(uint16 poolType, ReserveToken reserveToken)
        external
        nonReentrant
        validAddress(ReserveToken.unwrap(reserveToken))
    {
        if (_isNetworkToken(reserveToken)) {
            revert InvalidToken();
        }

        if (!_liquidityPools.add(ReserveToken.unwrap(reserveToken))) {
            revert AlreadyExists();
        }

        // get the latest pool collection, corresponding to the requested type of the new pool, and use it to create the
        // pool
        IPoolCollection poolCollection = _latestPoolCollections[poolType];
        if (address(poolCollection) == address(0)) {
            revert InvalidType();
        }

        // this is where the magic happens...
        poolCollection.createPool(reserveToken);

        // add the pool collection to the reverse pool collection lookup
        _collectionByPool[reserveToken] = poolCollection;

        emit PoolAdded({ poolType: poolType, pool: reserveToken, poolCollection: poolCollection });
    }

    /**
     * @inheritdoc IBancorNetwork
     */
    function upgradePools(ReserveToken[] calldata pools) external nonReentrant {
        uint256 length = pools.length;
        for (uint256 i = 0; i < length; i = uncheckedInc(i)) {
            ReserveToken pool = pools[i];

            // request the pool collection upgrader to upgrade the pool and get the new pool collection it exists in
            IPoolCollection newPoolCollection = _poolCollectionUpgrader.upgradePool(pool);
            if (newPoolCollection == IPoolCollection(address(0))) {
                continue;
            }

            // update the mapping between pools and their respective pool collections
            _collectionByPool[pool] = newPoolCollection;
        }
    }

    /**
     * @inheritdoc IBancorNetwork
     */
    function depositFor(
        address provider,
        ReserveToken pool,
        uint256 tokenAmount
    )
        external
        payable
        validAddress(provider)
        validAddress(ReserveToken.unwrap(pool))
        greaterThanZero(tokenAmount)
        nonReentrant
    {
        _depositFor(provider, pool, tokenAmount, msg.sender);
    }

    /**
     * @inheritdoc IBancorNetwork
     */
    function deposit(ReserveToken pool, uint256 tokenAmount)
        external
        payable
        validAddress(ReserveToken.unwrap(pool))
        greaterThanZero(tokenAmount)
        nonReentrant
    {
        _depositFor(msg.sender, pool, tokenAmount, msg.sender);
    }

    /**
     * @inheritdoc IBancorNetwork
     */
    function depositForPermitted(
        address provider,
        ReserveToken pool,
        uint256 tokenAmount,
        uint256 deadline,
        uint8 v,
        bytes32 r,
        bytes32 s
    )
        external
        validAddress(provider)
        validAddress(ReserveToken.unwrap(pool))
        greaterThanZero(tokenAmount)
        nonReentrant
    {
        _depositBaseTokenForPermitted(provider, pool, tokenAmount, deadline, v, r, s);
    }

    /**
     * @inheritdoc IBancorNetwork
     */
    function depositPermitted(
        ReserveToken pool,
        uint256 tokenAmount,
        uint256 deadline,
        uint8 v,
        bytes32 r,
        bytes32 s
    ) external validAddress(ReserveToken.unwrap(pool)) greaterThanZero(tokenAmount) nonReentrant {
        _depositBaseTokenForPermitted(msg.sender, pool, tokenAmount, deadline, v, r, s);
    }

    /**
     * @inheritdoc IBancorNetwork
     */
    function withdraw(uint256 id) external nonReentrant {
        address provider = msg.sender;
        bytes32 contextId = _withdrawContextId(id, provider);

        // complete the withdrawal and claim the locked pool tokens
        CompletedWithdrawal memory completedRequest = _pendingWithdrawals.completeWithdrawal(contextId, provider, id);

        if (completedRequest.poolToken == _networkPoolToken) {
            _withdrawNetworkToken(contextId, provider, completedRequest);
        } else {
            _withdrawBaseToken(contextId, provider, completedRequest);
        }
    }

    /**
     * @inheritdoc IBancorNetwork
     */
    function trade(
        ReserveToken sourceToken,
        ReserveToken targetToken,
        uint256 sourceAmount,
        uint256 minReturnAmount,
        uint256 deadline,
        address beneficiary
    )
        external
        payable
        nonReentrant
        validTokensForTrade(sourceToken, targetToken)
        greaterThanZero(sourceAmount)
        greaterThanZero(minReturnAmount)
    {
        _trade(sourceToken, targetToken, sourceAmount, minReturnAmount, deadline, beneficiary, msg.sender);
    }

    /**
     * @inheritdoc IBancorNetwork
     */
    function tradePermitted(
        ReserveToken sourceToken,
        ReserveToken targetToken,
        uint256 sourceAmount,
        uint256 minReturnAmount,
        uint256 deadline,
        address beneficiary,
        uint8 v,
        bytes32 r,
        bytes32 s
    )
        external
        nonReentrant
        validTokensForTrade(sourceToken, targetToken)
        greaterThanZero(sourceAmount)
        greaterThanZero(minReturnAmount)
    {
        address trader = msg.sender;

        _permit(sourceToken, sourceAmount, deadline, v, r, s, trader);

        _trade(sourceToken, targetToken, sourceAmount, minReturnAmount, deadline, beneficiary, trader);
    }

    /**
     * @dev returns the target amount by specifying the source amount
     */
    function tradeTargetAmount(
        ReserveToken sourceToken,
        ReserveToken targetToken,
        uint256 sourceAmount
    ) external view validTokensForTrade(sourceToken, targetToken) greaterThanZero(sourceAmount) returns (uint256) {
        return _tradeAmount(sourceToken, targetToken, sourceAmount, true);
    }

    /**
     * @dev returns the source amount by specifying the target amount
     */
    function tradeSourceAmount(
        ReserveToken sourceToken,
        ReserveToken targetToken,
        uint256 targetAmount
    ) external view validTokensForTrade(sourceToken, targetToken) greaterThanZero(targetAmount) returns (uint256) {
        return _tradeAmount(sourceToken, targetToken, targetAmount, false);
    }

    /**
     * @inheritdoc IBancorNetwork
     */
    function flashLoan(
        ReserveToken token,
        uint256 amount,
        IFlashLoanRecipient recipient,
        bytes memory data
    )
        external
        nonReentrant
        validAddress(ReserveToken.unwrap(token))
        greaterThanZero(amount)
        validAddress(address(recipient))
    {
        if (!_isNetworkToken(token) && !_settings.isTokenWhitelisted(token)) {
            revert NotWhitelisted();
        }

        uint256 feeAmount = MathEx.mulDivF(amount, _settings.flashLoanFeePPM(), PPM_RESOLUTION);

        // save the current balance
        uint256 prevBalance = token.balanceOf(address(this));

        // transfer the amount from the vault to the recipient
        _vault.withdrawTokens(token, payable(address(recipient)), amount);

        // invoke the recipient's callback
        recipient.onFlashLoan(msg.sender, token.toIERC20(), amount, feeAmount, data);

        // ensure that the tokens + fee have been deposited back to the network
        uint256 returnedAmount = token.balanceOf(address(this)) - prevBalance;
        if (returnedAmount < amount + feeAmount) {
            revert InsufficientFlashLoanReturn();
        }

        // transfer the amount and the fee back to the vault
        if (token.isNativeToken()) {
            payable(_vault).sendValue(returnedAmount);
        } else {
            token.safeTransfer(payable(_vault), returnedAmount);
        }

        uint256 stakedBalance;

        // notify the pool of accrued fees
        if (_isNetworkToken(token)) {
            INetworkTokenPool cachedNetworkTokenPool = _networkTokenPool;

            cachedNetworkTokenPool.onFeesCollected(token, feeAmount, FLASH_LOAN_FEE);

            stakedBalance = cachedNetworkTokenPool.stakedBalance();
        } else {
            // get the pool and verify that it exists
            IPoolCollection poolCollection = _poolCollection(token);
            poolCollection.onFeesCollected(token, feeAmount);

            stakedBalance = poolCollection.poolLiquidity(token).stakedBalance;
        }

        bytes32 contextId = keccak256(abi.encodePacked(msg.sender, _time(), token, amount, recipient, data));

        emit FlashLoanCompleted({ contextId: contextId, token: token, borrower: msg.sender, amount: amount });

        emit FeesCollected({
            contextId: contextId,
            token: token,
            feeType: FLASH_LOAN_FEE,
            amount: feeAmount,
            stakedBalance: stakedBalance
        });
    }

    /**
     * @dev sets the new latest pool collection for the given type
     *
     * requirements:
     *
     * - the caller must be the admin of the contract
     */
    function _setLatestPoolCollection(uint16 poolType, IPoolCollection poolCollection) private {
        IPoolCollection prevLatestPoolCollection = _latestPoolCollections[poolType];
        if (prevLatestPoolCollection == poolCollection) {
            return;
        }

        _latestPoolCollections[poolType] = poolCollection;

        emit LatestPoolCollectionReplaced({
            poolType: poolType,
            prevPoolCollection: prevLatestPoolCollection,
            newPoolCollection: poolCollection
        });
    }

    /**
     * @dev verifies that a pool collection is a valid latest pool collection (e.g., it either exists or a reset to zero)
     */
    function _verifyLatestPoolCollectionCandidate(IPoolCollection poolCollection) private view {
        if (address(poolCollection) != address(0) && !_poolCollections.contains(address(poolCollection))) {
            revert DoesNotExist();
        }
    }

    /**
     * @dev generates context ID for a deposit requesst
     */
    function _depositContextId(
        address provider,
        ReserveToken pool,
        uint256 tokenAmount,
        address sender
    ) private view returns (bytes32) {
        return keccak256(abi.encodePacked(sender, _time(), provider, pool, tokenAmount));
    }

    /**
     * @dev generates context ID for a withdraw request
     */
    function _withdrawContextId(uint256 id, address sender) private view returns (bytes32) {
        return keccak256(abi.encodePacked(sender, _time(), id));
    }

    /**
     * @dev deposits liquidity for the specified provider from sender
     *
     * requirements:
     *
     * - the caller must have approved the network to transfer the liquidity tokens on its behalf
     */
    function _depositFor(
        address provider,
        ReserveToken pool,
        uint256 tokenAmount,
        address sender
    ) private {
        bytes32 contextId = _depositContextId(provider, pool, tokenAmount, sender);

<<<<<<< HEAD
        if (pool.toIERC20() == _networkToken) {
            _depositNetworkTokenFor(contextId, provider, tokenAmount, sender, false, 0);
=======
        if (_isNetworkToken(pool)) {
            _depositNetworkTokenFor(contextId, provider, tokenAmount, sender);
>>>>>>> 92bb9654
        } else {
            _depositBaseTokenFor(contextId, provider, pool, tokenAmount, sender, tokenAmount);
        }
    }

    /**
     * @dev deposits network token liquidity for the specified provider from sender
     *
     * requirements:
     *
     * - the caller must have approved have approved the network to transfer network tokens to on its behalf
     */
    function _depositNetworkTokenFor(
        bytes32 contextId,
        address provider,
        uint256 networkTokenAmount,
        address sender,
        bool isMigrating,
        uint256 originalAmount
    ) private {
        INetworkTokenPool cachedNetworkTokenPool = _networkTokenPool;

        // transfer the tokens from the sender to the network token pool
        _networkToken.transferFrom(sender, address(cachedNetworkTokenPool), networkTokenAmount);

        // process network token pool deposit
        NetworkTokenPoolDepositAmounts memory depositAmounts = cachedNetworkTokenPool.depositFor(
            provider,
            networkTokenAmount,
            isMigrating,
            originalAmount
        );

        emit NetworkTokenDeposited({
            contextId: contextId,
            provider: provider,
            depositAmount: networkTokenAmount,
            poolTokenAmount: depositAmounts.poolTokenAmount,
            govTokenAmount: depositAmounts.govTokenAmount
        });

        emit TotalLiquidityUpdated({
            contextId: contextId,
            pool: ReserveToken.wrap(address(_networkToken)),
            poolTokenSupply: _networkPoolToken.totalSupply(),
            stakedBalance: cachedNetworkTokenPool.stakedBalance(),
            actualBalance: _networkToken.balanceOf(address(_vault))
        });
    }

    /**
     * @dev deposits base token liquidity for the specified provider from sender
     *
     * requirements:
     *
     * - the caller must have approved have approved the network to transfer base tokens to on its behalf
     */
    function _depositBaseTokenFor(
        bytes32 contextId,
        address provider,
        ReserveToken pool,
        uint256 baseTokenAmount,
        address sender,
        uint256 availableTokens
    ) private {
        INetworkTokenPool cachedNetworkTokenPool = _networkTokenPool;

        // get the pool collection that managed this pool
        IPoolCollection poolCollection = _poolCollection(pool);

        // if all network token liquidity is allocated - it's enough to check that the pool is whitelisted. Otherwise,
        // we need to check if the network token pool is able to provide network liquidity
        uint256 unallocatedNetworkTokenLiquidity = cachedNetworkTokenPool.unallocatedLiquidity(pool);
        if (unallocatedNetworkTokenLiquidity == 0 && !_settings.isTokenWhitelisted(pool)) {
            revert NotWhitelisted();
        } else if (!cachedNetworkTokenPool.isNetworkLiquidityEnabled(pool, poolCollection)) {
            revert NetworkLiquidityDisabled();
        }

        // transfer the tokens from the sender to the vault
        _depositToVault(pool, sender, availableTokens);

        // process deposit to the base token pool (taking into account the ETH pool)
        PoolCollectionDepositAmounts memory depositAmounts = poolCollection.depositFor(
            provider,
            pool,
            baseTokenAmount,
            unallocatedNetworkTokenLiquidity
        );

        // request additional liquidity from the network token pool and transfer it to the vault
        if (depositAmounts.networkTokenDeltaAmount > 0) {
            cachedNetworkTokenPool.requestLiquidity(contextId, pool, depositAmounts.networkTokenDeltaAmount);
        }

        // TODO: process network fees based on the return values

        emit BaseTokenDeposited({
            contextId: contextId,
            token: pool,
            provider: provider,
            poolCollection: poolCollection,
            depositAmount: baseTokenAmount,
            poolTokenAmount: depositAmounts.poolTokenAmount
        });

        // TODO: reduce this external call by receiving these updated amounts as well
        PoolLiquidity memory poolLiquidity = poolCollection.poolLiquidity(pool);

        emit TotalLiquidityUpdated({
            contextId: contextId,
            pool: pool,
            poolTokenSupply: depositAmounts.poolToken.totalSupply(),
            stakedBalance: poolLiquidity.stakedBalance,
            actualBalance: pool.balanceOf(address(_vault))
        });

        emit TotalLiquidityUpdated({
            contextId: contextId,
            pool: ReserveToken.wrap(address(_networkToken)),
            poolTokenSupply: _networkPoolToken.totalSupply(),
            stakedBalance: cachedNetworkTokenPool.stakedBalance(),
            actualBalance: _networkToken.balanceOf(address(_vault))
        });

        emit TradingLiquidityUpdated({
            contextId: contextId,
            pool: pool,
            reserveToken: pool,
            liquidity: poolLiquidity.baseTokenTradingLiquidity
        });

        emit TradingLiquidityUpdated({
            contextId: contextId,
            pool: pool,
            reserveToken: ReserveToken.wrap(address(_networkToken)),
            liquidity: poolLiquidity.networkTokenTradingLiquidity
        });
    }

    /**
     * @dev performs an EIP2612 permit
     */
    function _permit(
        ReserveToken token,
        uint256 tokenAmount,
        uint256 deadline,
        uint8 v,
        bytes32 r,
        bytes32 s,
        address sender
    ) private {
        // neither the network token nor ETH support EIP2612 permit requests
        if (_isNetworkToken(token) || token.isNativeToken()) {
            revert PermitUnsupported();
        }

        // permit the amount the caller is trying to deposit. Please note, that if the base token doesn't support
        // EIP2612 permit - either this call or the inner safeTransferFrom will revert
        IERC20Permit(ReserveToken.unwrap(token)).permit(sender, address(this), tokenAmount, deadline, v, r, s);
    }

    /**
     * @dev deposits liquidity for the specified provider by providing an EIP712 typed signature for an EIP2612 permit
     * request
     *
     * requirements:
     *
     * - the caller must have provided a valid and unused EIP712 typed signature
     */
    function _depositBaseTokenForPermitted(
        address provider,
        ReserveToken pool,
        uint256 tokenAmount,
        uint256 deadline,
        uint8 v,
        bytes32 r,
        bytes32 s
    ) private {
        address sender = msg.sender;

        _permit(pool, tokenAmount, deadline, v, r, s, sender);

        _depositBaseTokenFor(
            _depositContextId(provider, pool, tokenAmount, sender),
            provider,
            pool,
            tokenAmount,
            sender,
            tokenAmount
        );
    }

    /**
     * @dev handles network token withdrawal
     */
    function _withdrawNetworkToken(
        bytes32 contextId,
        address provider,
        CompletedWithdrawal memory completedRequest
    ) private {
        INetworkTokenPool cachedNetworkTokenPool = _networkTokenPool;

        // approve the network token pool to transfer pool tokens, which we have received from the completion of the
        // pending withdrawal, on behalf of the network
        completedRequest.poolToken.approve(address(cachedNetworkTokenPool), completedRequest.poolTokenAmount);

        // transfer governance tokens from the caller to the network token pool
        _govToken.transferFrom(provider, address(cachedNetworkTokenPool), completedRequest.poolTokenAmount);

        // call withdraw on the network token pool - returns the amounts/breakdown
        NetworkTokenPoolWithdrawalAmounts memory amounts = cachedNetworkTokenPool.withdraw(
            provider,
            completedRequest.poolTokenAmount
        );

        assert(amounts.poolTokenAmount == completedRequest.poolTokenAmount);

        emit NetworkTokenWithdrawn({
            contextId: contextId,
            provider: provider,
            networkTokenAmount: amounts.networkTokenAmount,
            poolTokenAmount: amounts.poolTokenAmount,
            govTokenAmount: amounts.govTokenAmount,
            withdrawalFeeAmount: amounts.withdrawalFeeAmount
        });

        emit TotalLiquidityUpdated({
            contextId: contextId,
            pool: ReserveToken.wrap(address(_networkToken)),
            poolTokenSupply: completedRequest.poolToken.totalSupply(),
            stakedBalance: cachedNetworkTokenPool.stakedBalance(),
            actualBalance: _networkToken.balanceOf(address(_vault))
        });
    }

    /**
     * @dev handles base token withdrawal
     */
    function _withdrawBaseToken(
        bytes32 contextId,
        address provider,
        CompletedWithdrawal memory completedRequest
    ) private {
        INetworkTokenPool cachedNetworkTokenPool = _networkTokenPool;

        ReserveToken pool = completedRequest.poolToken.reserveToken();

        // get the pool collection that manages this pool
        IPoolCollection poolCollection = _poolCollection(pool);

        // ensure that network token liquidity is enabled
        if (!cachedNetworkTokenPool.isNetworkLiquidityEnabled(pool, poolCollection)) {
            revert NetworkLiquidityDisabled();
        }

        // approve the pool collection to transfer pool tokens, which we have received from the completion of the
        // pending withdrawal, on behalf of the network
        completedRequest.poolToken.approve(address(poolCollection), completedRequest.poolTokenAmount);

        // call withdraw on the base token pool - returns the amounts/breakdown
        ITokenHolder cachedExternalProtectionWallet = _externalProtectionWallet;
        PoolCollectionWithdrawalAmounts memory amounts = poolCollection.withdraw(
            pool,
            completedRequest.poolTokenAmount,
            pool.balanceOf(address(_vault)),
            pool.balanceOf(address(cachedExternalProtectionWallet))
        );

        // if network token trading liquidity should be lowered - renounce liquidity
        if (amounts.networkTokenAmountToDeductFromLiquidity > 0) {
            cachedNetworkTokenPool.renounceLiquidity(contextId, pool, amounts.networkTokenAmountToDeductFromLiquidity);
        }

        // if the network token arbitrage is positive - ask the network token pool to mint network tokens into the vault
        if (amounts.networkTokenArbitrageAmount > 0) {
            cachedNetworkTokenPool.mint(address(_vault), uint256(amounts.networkTokenArbitrageAmount));
        }
        // if the network token arbitrage is negative - ask the network token pool to burn network tokens from the vault
        else if (amounts.networkTokenArbitrageAmount < 0) {
            cachedNetworkTokenPool.burnFromVault(uint256(-amounts.networkTokenArbitrageAmount));
        }

        // if the provider should receive some network tokens - ask the network token pool to mint network tokens to the
        // provider
        if (amounts.networkTokenAmountToMintForProvider > 0) {
            cachedNetworkTokenPool.mint(address(provider), amounts.networkTokenAmountToMintForProvider);
        }

        // if the provider should receive some base tokens from the vault - remove the tokens from the vault and send
        // them to the provider
        if (amounts.baseTokenAmountToTransferFromVaultToProvider > 0) {
            // base token amount to transfer from the vault to the provider
            _vault.withdrawTokens(pool, payable(provider), amounts.baseTokenAmountToTransferFromVaultToProvider);
        }

        // if the provider should receive some base tokens from the external wallet - remove the tokens from the
        // external wallet and send them to the provider
        if (amounts.baseTokenAmountToTransferFromExternalProtectionWalletToProvider > 0) {
            cachedExternalProtectionWallet.withdrawTokens(
                pool,
                payable(provider),
                amounts.baseTokenAmountToTransferFromExternalProtectionWalletToProvider
            );
        }

        emit BaseTokenWithdrawn({
            contextId: contextId,
            token: pool,
            provider: provider,
            poolCollection: poolCollection,
            baseTokenAmount: amounts.baseTokenAmountToTransferFromVaultToProvider +
                amounts.baseTokenAmountToTransferFromExternalProtectionWalletToProvider,
            poolTokenAmount: completedRequest.poolTokenAmount,
            externalProtectionBaseTokenAmount: amounts.baseTokenAmountToTransferFromExternalProtectionWalletToProvider,
            networkTokenAmount: amounts.networkTokenAmountToMintForProvider,
            withdrawalFeeAmount: amounts.baseTokenWithdrawalFeeAmount
        });

        // TODO: reduce this external call by receiving these updated amounts as well
        PoolLiquidity memory poolLiquidity = poolCollection.poolLiquidity(pool);

        emit TotalLiquidityUpdated({
            contextId: contextId,
            pool: pool,
            poolTokenSupply: completedRequest.poolToken.totalSupply(),
            stakedBalance: poolLiquidity.stakedBalance,
            actualBalance: pool.balanceOf(address(_vault))
        });

        emit TradingLiquidityUpdated({
            contextId: contextId,
            pool: pool,
            reserveToken: pool,
            liquidity: poolLiquidity.baseTokenTradingLiquidity
        });

        emit TradingLiquidityUpdated({
            contextId: contextId,
            pool: pool,
            reserveToken: ReserveToken.wrap(address(_networkToken)),
            liquidity: poolLiquidity.networkTokenTradingLiquidity
        });
    }

    /**
     * @dev performs a trade and returns the target amount and fee
     *
     * requirements:
     *
     * - the caller must have approved the network to transfer the source tokens on its behalf, in the non-ETH case
     */
    function _trade(
        ReserveToken sourceToken,
        ReserveToken targetToken,
        uint256 sourceAmount,
        uint256 minReturnAmount,
        uint256 deadline,
        address beneficiary,
        address trader
    ) private {
        if (deadline < _time()) {
            revert DeadlineExpired();
        }

        // ensure the beneficiary is set
        if (beneficiary == address(0)) {
            beneficiary = trader;
        }

        bytes32 contextId = keccak256(
            abi.encodePacked(
                trader,
                _time(),
                sourceToken,
                targetToken,
                sourceAmount,
                minReturnAmount,
                deadline,
                beneficiary
            )
        );

        // perform either a single or double hop trade, based on the source and the target pool
        uint256 tradeAmount;
        if (_isNetworkToken(sourceToken)) {
            tradeAmount = _tradeNetworkToken(contextId, targetToken, true, sourceAmount, minReturnAmount, trader);
        } else if (_isNetworkToken(targetToken)) {
            tradeAmount = _tradeNetworkToken(contextId, sourceToken, false, sourceAmount, minReturnAmount, trader);
        } else {
            tradeAmount = _tradeBaseTokens(contextId, sourceToken, targetToken, sourceAmount, minReturnAmount, trader);
        }

        // transfer the tokens from the trader to the vault
        _depositToVault(sourceToken, trader, sourceAmount);

        // transfer the target tokens/ETH to the beneficiary
        _vault.withdrawTokens(targetToken, payable(beneficiary), tradeAmount);
    }

    /**
     * @dev performs a single hop trade between the network token and a base token
     */
    function _tradeNetworkToken(
        bytes32 contextId,
        ReserveToken pool,
        bool isSourceNetworkToken,
        uint256 sourceAmount,
        uint256 minReturnAmount,
        address trader
    ) private returns (uint256) {
        ReserveToken networkPool = ReserveToken.wrap(address(_networkToken));
        (ReserveToken sourceToken, ReserveToken targetToken) = isSourceNetworkToken
            ? (networkPool, pool)
            : (pool, networkPool);
        TradeAmountsWithLiquidity memory tradeAmounts = _poolCollection(pool).trade(
            sourceToken,
            targetToken,
            sourceAmount,
            minReturnAmount
        );

        INetworkTokenPool cachedNetworkTokenPool = _networkTokenPool;

        // if the target token is the network token, notify the network token pool on collected fees
        if (!isSourceNetworkToken) {
            cachedNetworkTokenPool.onFeesCollected(pool, tradeAmounts.feeAmount, TRADING_FEE);
        }

        emit TokensTraded({
            contextId: contextId,
            pool: pool,
            sourceToken: sourceToken,
            targetToken: targetToken,
            sourceAmount: sourceAmount,
            targetAmount: tradeAmounts.amount,
            trader: trader
        });

        emit FeesCollected({
            contextId: contextId,
            token: targetToken,
            feeType: TRADING_FEE,
            amount: tradeAmounts.feeAmount,
            stakedBalance: isSourceNetworkToken
                ? tradeAmounts.liquidity.stakedBalance
                : cachedNetworkTokenPool.stakedBalance()
        });

        emit TradingLiquidityUpdated({
            contextId: contextId,
            pool: pool,
            reserveToken: pool,
            liquidity: tradeAmounts.liquidity.baseTokenTradingLiquidity
        });

        emit TradingLiquidityUpdated({
            contextId: contextId,
            pool: pool,
            reserveToken: networkPool,
            liquidity: tradeAmounts.liquidity.networkTokenTradingLiquidity
        });

        return tradeAmounts.amount;
    }

    /**
     * @dev performs a double hop trade between two base tokens
     */
    function _tradeBaseTokens(
        bytes32 contextId,
        ReserveToken sourceToken,
        ReserveToken targetToken,
        uint256 sourceAmount,
        uint256 minReturnAmount,
        address trader
    ) private returns (uint256) {
        // trade the source token to the network token (while accepting any return amount)
        uint256 tradeAmount = _tradeNetworkToken(contextId, sourceToken, false, sourceAmount, 1, trader);

        // trade the received network token target amount to the target token (while respecting the minimum return
        // amount)
        return _tradeNetworkToken(contextId, targetToken, true, tradeAmount, minReturnAmount, trader);
    }

    /**
     * @dev returns the target or source amount and fee by specifying the source and the target tokens and whether we're
     * interested in the target or source amount
     */
    function _tradeAmount(
        ReserveToken sourceToken,
        ReserveToken targetToken,
        uint256 amount,
        bool targetAmount
    ) private view returns (uint256) {
        // return the trade amount and fee when trading the network token to the base token
        if (_isNetworkToken(sourceToken)) {
            return
                _poolCollection(targetToken).tradeAmountAndFee(sourceToken, targetToken, amount, targetAmount).amount;
        }

        // return the trade amount and fee when trading the bsase token to the network token
        if (_isNetworkToken(targetToken)) {
            return
                _poolCollection(sourceToken).tradeAmountAndFee(sourceToken, targetToken, amount, targetAmount).amount;
        }

        // return the trade amount and fee by simulating double-hop trade from the source token to the target token via
        // the network token
        TradeAmounts memory sourceTradeAmounts = _poolCollection(sourceToken).tradeAmountAndFee(
            sourceToken,
            ReserveToken.wrap(address(_networkToken)),
            amount,
            targetAmount
        );

        return
            _poolCollection(targetToken)
                .tradeAmountAndFee(
                    ReserveToken.wrap(address(_networkToken)),
                    targetToken,
                    sourceTradeAmounts.amount,
                    targetAmount
                )
                .amount;
    }

    /**
     * @dev deposits reserve tokens to the vault and verifies that msg.value corresponds to its type
     */
    function _depositToVault(
        ReserveToken reserveToken,
        address sender,
        uint256 amount
    ) private {
        if (msg.value > 0) {
            if (!reserveToken.isNativeToken()) {
                revert InvalidPool();
            }

            if (msg.value != amount) {
                revert EthAmountMismatch();
            }

            // using a regular transfer here would revert due to exceeding the 2300 gas limit which is why we're using
            // call instead (via sendValue), which the 2300 gas limit does not apply for
            payable(_vault).sendValue(amount);
        } else {
            if (reserveToken.isNativeToken()) {
                revert InvalidPool();
            }

            reserveToken.safeTransferFrom(sender, address(_vault), amount);
        }
    }

    /**
     * @dev verifies that the specified pool is managed by a valid pool collection and returns it
     */
    function _poolCollection(ReserveToken token) private view returns (IPoolCollection) {
        // verify that the pool is managed by a valid pool collection
        IPoolCollection poolCollection = _collectionByPool[token];
        if (address(poolCollection) == address(0)) {
            revert InvalidToken();
        }

        return poolCollection;
    }

<<<<<<< HEAD
    function migrateLiquidity(
        ReserveToken reserveToken,
        address provider,
        uint256 amount,
        uint256 availableTokens,
        uint256 originalAmount
    ) external payable onlyRole(ROLE_MIGRATION_MANAGER) {
        bytes32 contextId = keccak256(
            abi.encodePacked(msg.sender, _time(), reserveToken, provider, amount, availableTokens, originalAmount)
        );

        if (reserveToken.toIERC20() == _networkToken) {
            _depositNetworkTokenFor(contextId, provider, amount, msg.sender, true, originalAmount);
        } else {
            _depositBaseTokenFor(contextId, provider, reserveToken, amount, msg.sender, availableTokens);
        }

        emit FundsMigrated(contextId, reserveToken, provider, amount, availableTokens);
=======
    /**
     * @dev returns whether the specified token is the network token
     */
    function _isNetworkToken(ReserveToken token) private view returns (bool) {
        return token.toIERC20() == _networkToken;
>>>>>>> 92bb9654
    }
}<|MERGE_RESOLUTION|>--- conflicted
+++ resolved
@@ -962,13 +962,8 @@
     ) private {
         bytes32 contextId = _depositContextId(provider, pool, tokenAmount, sender);
 
-<<<<<<< HEAD
-        if (pool.toIERC20() == _networkToken) {
+        if (_isNetworkToken(pool)) {
             _depositNetworkTokenFor(contextId, provider, tokenAmount, sender, false, 0);
-=======
-        if (_isNetworkToken(pool)) {
-            _depositNetworkTokenFor(contextId, provider, tokenAmount, sender);
->>>>>>> 92bb9654
         } else {
             _depositBaseTokenFor(contextId, provider, pool, tokenAmount, sender, tokenAmount);
         }
@@ -1538,7 +1533,13 @@
         return poolCollection;
     }
 
-<<<<<<< HEAD
+    /**
+     * @dev returns whether the specified token is the network token
+     */
+    function _isNetworkToken(ReserveToken token) private view returns (bool) {
+        return token.toIERC20() == _networkToken;
+    }
+
     function migrateLiquidity(
         ReserveToken reserveToken,
         address provider,
@@ -1557,12 +1558,5 @@
         }
 
         emit FundsMigrated(contextId, reserveToken, provider, amount, availableTokens);
-=======
-    /**
-     * @dev returns whether the specified token is the network token
-     */
-    function _isNetworkToken(ReserveToken token) private view returns (bool) {
-        return token.toIERC20() == _networkToken;
->>>>>>> 92bb9654
     }
 }