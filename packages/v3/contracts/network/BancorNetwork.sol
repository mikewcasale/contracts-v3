--- conflicted
+++ resolved
@@ -53,13 +53,8 @@
 
 import { INetworkSettings } from "./interfaces/INetworkSettings.sol";
 import { IPendingWithdrawals, WithdrawalRequest, CompletedWithdrawal } from "./interfaces/IPendingWithdrawals.sol";
-<<<<<<< HEAD
-import { IBancorNetwork } from "./interfaces/IBancorNetwork.sol";
+import { IBancorNetwork, IFlashLoanRecipient } from "./interfaces/IBancorNetwork.sol";
 import { IBancorVault } from "./../vaults/interfaces/IBancorVault.sol";
-=======
-import { IBancorNetwork, IFlashLoanRecipient } from "./interfaces/IBancorNetwork.sol";
-import { IBancorVault } from "./interfaces/IBancorVault.sol";
->>>>>>> 92bb9654
 
 import { TRADING_FEE, FLASH_LOAN_FEE } from "./FeeTypes.sol";
 
@@ -848,7 +843,7 @@
         uint256 prevBalance = token.balanceOf(address(this));
 
         // transfer the amount from the vault to the recipient
-        _vault.withdrawTokens(token, payable(address(recipient)), amount);
+        _vault.withdrawFunds(token, payable(address(recipient)), amount);
 
         // invoke the recipient's callback
         recipient.onFlashLoan(msg.sender, token.toIERC20(), amount, feeAmount, data);
@@ -861,9 +856,9 @@
 
         // transfer the amount and the fee back to the vault
         if (token.isNativeToken()) {
-            payable(_vault).sendValue(returnedAmount);
+            payable(address(_vault)).sendValue(returnedAmount);
         } else {
-            token.safeTransfer(payable(_vault), returnedAmount);
+            token.safeTransfer(payable(address(_vault)), returnedAmount);
         }
 
         uint256 stakedBalance;
