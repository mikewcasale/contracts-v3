import Contracts, {
    AccessControlEnumerable,
    BancorNetwork,
    BancorNetworkInfo,
    BancorPortal,
    BNTPool,
    ExternalProtectionVault,
    ExternalRewardsVault,
    MasterVault,
    NetworkSettings,
    PendingWithdrawals,
    PoolCollection,
    PoolMigrator,
    PoolToken,
    PoolTokenFactory,
    StandardRewards
} from '../../components/Contracts';
import LegacyContracts, {
    BNT,
    IUniswapV2Factory,
    IUniswapV2Factory__factory,
    IUniswapV2Router02,
    IUniswapV2Router02__factory,
    LegacyBancorNetwork,
    Registry as LegacyRegistry,
    LiquidityProtection,
    LiquidityProtectionSettings,
    LiquidityProtectionStore,
    Owned,
    StakingRewardsClaim,
    STANDARD_CONVERTER_TYPE,
    STANDARD_POOL_CONVERTER_WEIGHT,
    TokenGovernance,
    VBNT
} from '../../components/LegacyContracts';
import { expectRoleMembers, Roles } from '../../test/helpers/AccessControl';
import { getBalance, getTransactionCost } from '../../test/helpers/Utils';
import { MAX_UINT256, PPM_RESOLUTION, RATE_MAX_DEVIATION_PPM, ZERO_ADDRESS } from '../../utils/Constants';
import { DeployedContracts, fundAccount, getNamedSigners, isMainnet, runPendingDeployments } from '../../utils/Deploy';
import { NATIVE_TOKEN_ADDRESS } from '../../utils/TokenData';
import { Fraction, toWei } from '../../utils/Types';
import { IERC20, StandardPoolConverter } from '@bancor/contracts-solidity';
import { SignerWithAddress } from '@nomiclabs/hardhat-ethers/signers';
import { expect } from 'chai';
import Decimal from 'decimal.js';
import { BigNumber } from 'ethers';
import { getNamedAccounts } from 'hardhat';

(isMainnet() ? describe : describe.skip)('network', async () => {
    let network: BancorNetwork;
    let networkSettings: NetworkSettings;
    let networkInfo: BancorNetworkInfo;
    let bntGovernance: TokenGovernance;
    let vbntGovernance: TokenGovernance;
    let bnt: BNT;
    let vbnt: VBNT;
    let bntPool: BNTPool;
    let masterVault: MasterVault;
    let poolCollection: PoolCollection;
    let pendingWithdrawals: PendingWithdrawals;

    let deployer: SignerWithAddress;
    let daoMultisig: SignerWithAddress;
    let bntWhale: SignerWithAddress;
    let ethWhale: SignerWithAddress;

    before(async () => {
        ({ deployer, daoMultisig, ethWhale, bntWhale } = await getNamedSigners());

        await fundAccount(bntWhale);
    });

    beforeEach(async () => {
        await runPendingDeployments();

        network = await DeployedContracts.BancorNetwork.deployed();
        networkSettings = await DeployedContracts.NetworkSettings.deployed();
        bntGovernance = await DeployedContracts.BNTGovernance.deployed();
        vbntGovernance = await DeployedContracts.VBNTGovernance.deployed();
        bnt = await DeployedContracts.BNT.deployed();
        vbnt = await DeployedContracts.VBNT.deployed();
        poolCollection = await DeployedContracts.PoolCollectionType1V3.deployed();
        bntPool = await DeployedContracts.BNTPool.deployed();
        masterVault = await DeployedContracts.MasterVault.deployed();
        pendingWithdrawals = await DeployedContracts.PendingWithdrawals.deployed();
        networkInfo = await DeployedContracts.BancorNetworkInfo.deployed();
    });

    describe('roles', () => {
        let externalProtectionVault: ExternalProtectionVault;
        let externalRewardsVault: ExternalRewardsVault;
        let poolTokenFactory: PoolTokenFactory;
        let poolMigrator: PoolMigrator;
        let standardRewards: StandardRewards;
        let bancorPortal: BancorPortal;
        let liquidityProtection: LiquidityProtection;
        let stakingRewardsClaim: StakingRewardsClaim;

        beforeEach(async () => {
            externalProtectionVault = await DeployedContracts.ExternalProtectionVault.deployed();
            externalRewardsVault = await DeployedContracts.ExternalRewardsVault.deployed();
            poolTokenFactory = await DeployedContracts.PoolTokenFactory.deployed();
            poolMigrator = await DeployedContracts.PoolMigrator.deployed();
            standardRewards = await DeployedContracts.StandardRewards.deployed();
            bancorPortal = await DeployedContracts.BancorPortal.deployed();
            liquidityProtection = await DeployedContracts.LiquidityProtection.deployed();
            stakingRewardsClaim = await DeployedContracts.StakingRewardsClaim.deployed();
        });

        it('should have the correct set of roles', async () => {
            const { deployer, deployerV2, foundationMultisig } = await getNamedAccounts();

            // ensure that ownership transfer to the DAO was initiated
            expect(await liquidityProtection.newOwner()).to.equal(daoMultisig.address);

            await expectRoleMembers(
                bntGovernance as any as AccessControlEnumerable,
                Roles.TokenGovernance.ROLE_SUPERVISOR,
                [foundationMultisig]
            );
            await expectRoleMembers(
                bntGovernance as any as AccessControlEnumerable,
                Roles.TokenGovernance.ROLE_GOVERNOR,
                isMainnet() ? [deployerV2] : [deployer]
            );

            const expectedRoles = isMainnet()
                ? [standardRewards.address, bntPool.address, liquidityProtection.address, stakingRewardsClaim.address]
                : [standardRewards.address, bntPool.address];
            await expectRoleMembers(
                bntGovernance as any as AccessControlEnumerable,
                Roles.TokenGovernance.ROLE_MINTER,
                expectedRoles
            );

            await expectRoleMembers(
                vbntGovernance as any as AccessControlEnumerable,
                Roles.TokenGovernance.ROLE_SUPERVISOR,
                [foundationMultisig]
            );
            await expectRoleMembers(
                vbntGovernance as any as AccessControlEnumerable,
                Roles.TokenGovernance.ROLE_GOVERNOR,
                isMainnet() ? [deployerV2] : [deployer]
            );
            await expectRoleMembers(
                vbntGovernance as any as AccessControlEnumerable,
                Roles.TokenGovernance.ROLE_MINTER,
                isMainnet() ? [bntPool.address, liquidityProtection.address] : [bntPool.address]
            );

            await expectRoleMembers(masterVault, Roles.Upgradeable.ROLE_ADMIN, [daoMultisig.address, network.address]);
            await expectRoleMembers(masterVault, Roles.Vault.ROLE_ASSET_MANAGER, [
                network.address,
                poolCollection.address
            ]);

            await expectRoleMembers(externalProtectionVault, Roles.Upgradeable.ROLE_ADMIN, [
                daoMultisig.address,
                network.address
            ]);
            await expectRoleMembers(externalProtectionVault, Roles.Vault.ROLE_ASSET_MANAGER, [
                network.address,
                poolCollection.address
            ]);

            await expectRoleMembers(externalRewardsVault, Roles.Upgradeable.ROLE_ADMIN, [daoMultisig.address]);
            await expectRoleMembers(externalRewardsVault, Roles.Vault.ROLE_ASSET_MANAGER, [standardRewards.address]);

            await expectRoleMembers(poolTokenFactory, Roles.Upgradeable.ROLE_ADMIN, [daoMultisig.address]);

            await expectRoleMembers(networkSettings, Roles.Upgradeable.ROLE_ADMIN, [daoMultisig.address]);

            await expectRoleMembers(bntPool, Roles.Upgradeable.ROLE_ADMIN, [daoMultisig.address, network.address]);
            await expectRoleMembers(bntPool, Roles.BNTPool.ROLE_BNT_POOL_TOKEN_MANAGER);
            await expectRoleMembers(bntPool, Roles.BNTPool.ROLE_BNT_MANAGER, [poolCollection.address]);
            await expectRoleMembers(bntPool, Roles.BNTPool.ROLE_VAULT_MANAGER, [poolCollection.address]);
            await expectRoleMembers(bntPool, Roles.BNTPool.ROLE_FUNDING_MANAGER, [poolCollection.address]);

            await expectRoleMembers(pendingWithdrawals, Roles.Upgradeable.ROLE_ADMIN, [daoMultisig.address]);

            await expectRoleMembers(poolMigrator, Roles.Upgradeable.ROLE_ADMIN, [daoMultisig.address]);

            await expectRoleMembers(network, Roles.Upgradeable.ROLE_ADMIN, [daoMultisig.address]);
            await expectRoleMembers(network, Roles.BancorNetwork.ROLE_MIGRATION_MANAGER, [liquidityProtection.address]);
            await expectRoleMembers(network, Roles.BancorNetwork.ROLE_EMERGENCY_STOPPER);
            await expectRoleMembers(network, Roles.BancorNetwork.ROLE_NETWORK_FEE_MANAGER);

            await expectRoleMembers(standardRewards, Roles.Upgradeable.ROLE_ADMIN, [daoMultisig.address]);

            await expectRoleMembers(networkInfo, Roles.Upgradeable.ROLE_ADMIN, [daoMultisig.address]);

            await expectRoleMembers(bancorPortal, Roles.Upgradeable.ROLE_ADMIN, [daoMultisig.address]);
        });
    });

    describe('health checks', () => {
        let legacyNetwork: LegacyBancorNetwork;
        let liquidityProtection: LiquidityProtection;
        let liquidityProtectionStore: LiquidityProtectionStore;
        let liquidityProtectionSettings: LiquidityProtectionSettings;

        enum TestPools {
            BNT = 'BNT',
            ETH = 'ETH',
            DAI = 'DAI',
            LINK = 'LINK'
        }

        interface Pool {
            token: string;
            whale: SignerWithAddress;
        }

        let pools: Record<string, Pool>;
        let bnBNT: PoolToken;

        const isInRange = (
            averageRate: Fraction<BigNumber>,
            spotRate: Fraction<BigNumber>,
            maxDeviationPPM: number
        ) => {
            const min = averageRate.n.mul(spotRate.d.mul(PPM_RESOLUTION - maxDeviationPPM));
            const mid = averageRate.d.mul(spotRate.n.mul(PPM_RESOLUTION));
            const max = averageRate.n.mul(spotRate.d.mul(PPM_RESOLUTION + maxDeviationPPM));

            return min.lte(mid) && mid.lte(max);
        };

        // TODO: replace this method with an exact single trade method
        const stabilizePoolV3 = async (pool: string, tokenWhale: SignerWithAddress) => {
            while (true) {
                const poolData = await poolCollection.poolData(pool);
                const { averageRates, liquidity } = poolData;
                const { rate: emaRate } = averageRates;
                const spotRate = { n: liquidity.bntTradingLiquidity, d: liquidity.baseTokenTradingLiquidity };

                if (isInRange(emaRate, spotRate, RATE_MAX_DEVIATION_PPM)) {
                    break;
                }

                let sourceToken: string;
                let targetToken: string;
                let trader: SignerWithAddress;
                if (emaRate.n.mul(spotRate.d).gt(spotRate.n.mul(emaRate.d))) {
                    // EMA > SPOT: stabilizing by trading TKN to BNT
                    sourceToken = pool;
                    targetToken = bnt.address;
                    trader = tokenWhale;
                } else {
                    // SPOT > EMA: Stabilizing by trading BNT to TKN
                    sourceToken = bnt.address;
                    targetToken = pool;
                    trader = bntWhale;
                }

                const isNativeSourceToken = sourceToken === NATIVE_TOKEN_ADDRESS;

                const tradeAmount = toWei(1);
                if (!isNativeSourceToken) {
                    const tokenContract = await Contracts.ERC20.attach(sourceToken);
                    await tokenContract.connect(trader).approve(network.address, tradeAmount);
                }

                await network
                    .connect(trader)
                    .tradeBySourceAmount(sourceToken, targetToken, tradeAmount, 1, MAX_UINT256, ZERO_ADDRESS, {
                        value: isNativeSourceToken ? tradeAmount : BigNumber.from(0)
                    });
            }
        };

        const stabilizePoolV2 = async (
            pool: string,
            anchor: Owned,
            converter: StandardPoolConverter,
            tokenWhale: SignerWithAddress
        ) => {
            while (true) {
                const spotRate = {
                    n: await converter.getConnectorBalance(bnt.address),
                    d: await converter.getConnectorBalance(pool)
                };

                const rawAverageRate = await converter.recentAverageRate(pool);
                const smaRate = { n: rawAverageRate[0], d: rawAverageRate[1] };
                const rateMaxDeviation = await liquidityProtectionSettings.averageRateMaxDeviation();

                if (isInRange(smaRate, spotRate, rateMaxDeviation)) {
                    break;
                }

                let sourceToken: string;
                let targetToken: string;
                let trader: SignerWithAddress;
                if (smaRate.n.mul(spotRate.d).gt(spotRate.n.mul(smaRate.d))) {
                    // SMA > SPOT: stabilizing by trading TKN to BNT
                    sourceToken = pool;
                    targetToken = bnt.address;
                    trader = tokenWhale;
                } else {
                    // SPOT > SMA: Stabilizing by trading BNT to TKN
                    sourceToken = bnt.address;
                    targetToken = pool;
                    trader = bntWhale;
                }

                const isNativeSourceToken = sourceToken === NATIVE_TOKEN_ADDRESS;

                const tradeAmount = toWei(1);
                if (!isNativeSourceToken) {
                    const tokenContract = await Contracts.ERC20.attach(sourceToken);
                    await tokenContract.connect(trader).approve(legacyNetwork.address, tradeAmount);
                }

                await legacyNetwork
                    .connect(trader)
                    .convertByPath(
                        [sourceToken, anchor.address, targetToken],
                        tradeAmount,
                        1,
                        ZERO_ADDRESS,
                        ZERO_ADDRESS,
                        0,
                        {
                            value: isNativeSourceToken ? tradeAmount : BigNumber.from(0)
                        }
                    );
            }
        };

        const depositTKN = async (token: string, tokenWhale: SignerWithAddress, depositAmount: BigNumber) => {
            const isNativeToken = token === NATIVE_TOKEN_ADDRESS;

            if (!isNativeToken) {
                const tokenContract = await Contracts.ERC20.attach(token);
                await tokenContract.connect(tokenWhale).approve(network.address, depositAmount);
            }

            await network.connect(tokenWhale).deposit(token, depositAmount, {
                value: isNativeToken ? depositAmount : BigNumber.from(0)
            });
        };

        const depositBNT = async (depositAmount: BigNumber) => {
            await bnt.connect(bntWhale).approve(network.address, depositAmount);
            await network.connect(bntWhale).deposit(bnt.address, depositAmount);
        };

        beforeEach(async () => {
            legacyNetwork = await DeployedContracts.LegacyBancorNetwork.deployed();
            liquidityProtection = await DeployedContracts.LiquidityProtection.deployed();
            liquidityProtectionStore = await DeployedContracts.LiquidityProtectionStore.deployed();
            liquidityProtectionSettings = await DeployedContracts.LiquidityProtectionSettings.deployed();

            const { dai, link } = await getNamedAccounts();
            const { daiWhale, linkWhale } = await getNamedSigners();

            pools = {
                [TestPools.ETH]: {
                    token: NATIVE_TOKEN_ADDRESS,
                    whale: ethWhale
                },
                [TestPools.DAI]: {
                    token: dai,
                    whale: daiWhale
                },
                [TestPools.LINK]: {
                    token: link,
                    whale: linkWhale
                }
            };

            bnBNT = await DeployedContracts.bnBNT.deployed();
        });

        describe('deposits', () => {
            it('should perform deposits', async () => {
                // perform a few TKN deposit tests
                const tknDepositAmount = toWei(1000);

                for (const { token, whale } of Object.values(pools)) {
                    await stabilizePoolV3(token, whale);

                    for (let i = 0; i < 5; i++) {
                        const { liquidity: prevLiquidity } = await poolCollection.poolData(token);

                        await depositTKN(token, whale, tknDepositAmount);

                        const liquidity = await poolCollection.poolLiquidity(token);
                        expect(liquidity.stakedBalance).to.equal(prevLiquidity.stakedBalance.add(tknDepositAmount));

                        expect({
                            n: liquidity.bntTradingLiquidity,
                            d: liquidity.baseTokenTradingLiquidity
                        }).to.be.almostEqual(
                            {
                                n: prevLiquidity.bntTradingLiquidity,
                                d: prevLiquidity.baseTokenTradingLiquidity
                            },
                            {
                                maxRelativeError: new Decimal(i === 0 ? '0.01' : '0.0000000000000000001')
                            }
                        );
                    }
                }

                // perform a few BNT deposit tests
                const bntDepositAmount = toWei(10);

                for (let i = 0; i < 5; i++) {
                    const prevBNBNTAmount = await bnBNT.balanceOf(bntWhale.address);
                    const prevVBNTTokenAmount = await vbnt.balanceOf(bntWhale.address);
                    const prevTotalSupply = await bnt.totalSupply();

                    await depositBNT(bntDepositAmount);

                    const receivedBNBNTAmount = (await bnBNT.balanceOf(bntWhale.address)).sub(prevBNBNTAmount);

                    expect(receivedBNBNTAmount).to.be.gt(0);
                    expect(await vbnt.balanceOf(bntWhale.address)).to.equal(
                        prevVBNTTokenAmount.add(receivedBNBNTAmount)
                    );

                    expect(await bnt.totalSupply()).to.equal(prevTotalSupply.sub(bntDepositAmount));
                }
            });
        });

        describe('withdrawals', () => {
            context('with no locking duration', () => {
                beforeEach(async () => {
                    const { daoMultisig } = await getNamedSigners();

                    await pendingWithdrawals.connect(daoMultisig).setLockDuration(0);
                });

                context('with existing deposits', () => {
                    let testPools: Record<string, Pool> = {};

                    beforeEach(async () => {
                        testPools = {
                            ...pools,
                            BNT: {
                                token: bnt.address,
                                whale: bntWhale
                            }
                        };

                        for (const [tokenSymbol, { token, whale }] of Object.entries(testPools)) {
                            const isNativeToken = tokenSymbol === TestPools.ETH;
                            const isBNT = tokenSymbol === TestPools.BNT;

                            const poolToken = await Contracts.PoolToken.attach(await networkInfo.poolToken(token));
                            const prevPoolTokenAmount = await poolToken.balanceOf(whale.address);
                            const initialVBNTAmount = await vbnt.balanceOf(whale.address);

                            // ensure that there is a position to withdraw
                            const depositAmount = isBNT ? 1000 : toWei(1000);

                            if (!isNativeToken) {
                                const tokenContract = await Contracts.ERC20.attach(token);
                                await tokenContract.connect(whale).approve(network.address, depositAmount);
                            }

                            const poolTokenAmount = await network
                                .connect(whale)
                                .callStatic.deposit(token, depositAmount, {
                                    value: isNativeToken ? depositAmount : BigNumber.from(0)
                                });

                            await network.connect(whale).deposit(token, depositAmount, {
                                value: isNativeToken ? depositAmount : BigNumber.from(0)
                            });

                            expect(await poolToken.balanceOf(whale.address)).to.equal(
                                prevPoolTokenAmount.add(poolTokenAmount)
                            );
                            expect(await vbnt.balanceOf(whale.address)).to.equal(
                                isBNT ? initialVBNTAmount.add(poolTokenAmount) : initialVBNTAmount
                            );

                            if (!isBNT) {
                                await stabilizePoolV3(token, whale);
                            }
                        }
                    });

                    it('should perform withdrawals', async () => {
                        for (const [tokenSymbol, { token, whale }] of Object.entries(testPools)) {
                            const isNativeToken = tokenSymbol === TestPools.ETH;
                            const isBNT = tokenSymbol === TestPools.BNT;

                            const prevVBNTAmount = await vbnt.balanceOf(whale.address);
                            const poolToken = await Contracts.PoolToken.attach(await networkInfo.poolToken(token));
                            const poolTokenAmount = await poolToken.balanceOf(whale.address);

                            await poolToken.connect(whale).approve(network.address, poolTokenAmount);

                            const id = await network
                                .connect(whale)
                                .callStatic.initWithdrawal(poolToken.address, poolTokenAmount);
                            await network.connect(whale).initWithdrawal(poolToken.address, poolTokenAmount);

                            expect(await poolToken.balanceOf(whale.address)).to.equal(0);

                            if (isBNT) {
                                await vbnt.connect(whale).approve(network.address, poolTokenAmount);
                            }

                            const prevTokenAmount = await getBalance({ address: token }, whale);

                            const withdrawnAmount = await network.connect(whale).callStatic.withdraw(id);
                            const res = await network.connect(whale).withdraw(id);

                            let transactionCost = BigNumber.from(0);
                            if (isNativeToken) {
                                transactionCost = await getTransactionCost(res);
                            }

                            expect(await poolToken.balanceOf(whale.address)).to.equal(0);
                            expect(await getBalance({ address: token }, whale)).to.equal(
                                prevTokenAmount.add(withdrawnAmount).sub(transactionCost)
                            );

                            expect(await vbnt.balanceOf(whale.address)).to.equal(
                                isBNT ? prevVBNTAmount.sub(poolTokenAmount) : prevVBNTAmount
                            );
                        }
                    });

                    it('should cancel an initiated withdrawal', async () => {
                        for (const { token, whale } of Object.values(testPools)) {
                            const poolToken = await Contracts.PoolToken.attach(await networkInfo.poolToken(token));
                            const initialPoolTokenAmount = await poolToken.balanceOf(whale.address);

                            await poolToken.connect(whale).approve(network.address, initialPoolTokenAmount);

                            const id = await network
                                .connect(whale)
                                .callStatic.initWithdrawal(poolToken.address, initialPoolTokenAmount);
                            await network.connect(whale).initWithdrawal(poolToken.address, initialPoolTokenAmount);

                            expect(await poolToken.balanceOf(whale.address)).to.equal(0);

                            const receivedPoolTokenAmount = await network
                                .connect(whale)
                                .callStatic.cancelWithdrawal(id);
                            await network.connect(whale).cancelWithdrawal(id);

                            expect(receivedPoolTokenAmount).to.equal(initialPoolTokenAmount);
                            expect(await poolToken.balanceOf(whale.address)).to.equal(receivedPoolTokenAmount);
                        }
                    });
                });
            });
        });

        describe('trades', () => {
            it('should perform trades', async () => {
                for (const [tokenSymbol, { token, whale }] of Object.entries(pools)) {
                    const isNativeToken = tokenSymbol === TestPools.ETH;
                    const tokenWithAddress = { address: token };

                    const tradeAmount = toWei(2500);

                    for (let i = 0; i < 5; i++) {
                        if (!isNativeToken) {
                            const tokenContract = await Contracts.ERC20.attach(token);
                            await tokenContract.connect(whale).approve(network.address, tradeAmount);
                        }

                        const prevTokenBalance = await getBalance(tokenWithAddress, whale);
                        const prevBNTBalance = await bnt.balanceOf(whale.address);

                        const hop1Params = [
                            token,
                            bnt.address,
                            tradeAmount,
                            1,
                            MAX_UINT256,
                            ZERO_ADDRESS,
                            {
                                value: isNativeToken ? tradeAmount : BigNumber.from(0)
                            }
                        ] as const;
                        const receivedBNTAmount = await network
                            .connect(whale)
                            .callStatic.tradeBySourceAmount(...hop1Params);
                        const res = await network.connect(whale).tradeBySourceAmount(...hop1Params);

                        let transactionCost = BigNumber.from(0);
                        if (isNativeToken) {
                            transactionCost = await getTransactionCost(res);
                        }

                        const newBNTBalance = await bnt.balanceOf(whale.address);

                        expect(await getBalance(tokenWithAddress, whale)).to.equal(
                            prevTokenBalance.sub(tradeAmount).sub(transactionCost)
                        );
                        expect(receivedBNTAmount).to.be.gt(0);
                        expect(newBNTBalance).to.equal(prevBNTBalance.add(receivedBNTAmount));

                        await bnt.connect(whale).approve(network.address, newBNTBalance);

                        const prevTokenBalance2 = await getBalance(tokenWithAddress, whale);

                        const hop2Params = [bnt.address, token, newBNTBalance, 1, MAX_UINT256, ZERO_ADDRESS] as const;
                        const receivedTokenAmount = await network
                            .connect(whale)
                            .callStatic.tradeBySourceAmount(...hop2Params);
                        const res2 = await network.connect(whale).tradeBySourceAmount(...hop2Params);
                        let transactionCost2 = BigNumber.from(0);
                        if (isNativeToken) {
                            transactionCost2 = await getTransactionCost(res2);
                        }

                        expect(receivedTokenAmount).to.be.gt(0);
                        expect(await getBalance(tokenWithAddress, whale)).to.equal(
                            prevTokenBalance2.add(receivedTokenAmount).sub(transactionCost2)
                        );
                        expect(await bnt.balanceOf(whale.address)).to.be.equal(0);
                    }
                }
            });
        });

        describe('migrations', () => {
            describe('from v2', () => {
                let anchor: Owned;
                let converter: StandardPoolConverter;
                let bnTKN: PoolToken;

                beforeEach(async () => {
                    await stabilizePoolV3(NATIVE_TOKEN_ADDRESS, ethWhale);
                    await depositTKN(NATIVE_TOKEN_ADDRESS, ethWhale, toWei(1000));

                    const contractRegistry = await DeployedContracts.ContractRegistry.deployed();
                    const converterRegistryAddress = await contractRegistry.getAddress(
                        LegacyRegistry.CONVERTER_REGISTRY
                    );
                    const converterRegistry = await LegacyContracts.ConverterRegistry.attach(converterRegistryAddress);

                    const anchorAddress = await converterRegistry.getLiquidityPoolByConfig(
                        STANDARD_CONVERTER_TYPE,
                        [bnt.address, NATIVE_TOKEN_ADDRESS],
                        [STANDARD_POOL_CONVERTER_WEIGHT, STANDARD_POOL_CONVERTER_WEIGHT]
                    );

                    anchor = await LegacyContracts.Owned.attach(anchorAddress);
                    converter = await LegacyContracts.StandardPoolConverter.attach(await anchor.owner());

                    await stabilizePoolV2(NATIVE_TOKEN_ADDRESS, anchor, converter, ethWhale);

                    bnTKN = await Contracts.PoolToken.attach(await poolCollection.poolToken(NATIVE_TOKEN_ADDRESS));
                });

                it('should migrate positions from V2', async () => {
                    // ensure that there is enough space to perform the test
                    await liquidityProtectionSettings
                        .connect(deployer)
                        .setNetworkTokenMintingLimit(anchor.address, MAX_UINT256.div(2));

                    const initialTotalSupply = await bnt.totalSupply();

                    // add some BNT to the V2 ETH-BNT pool
                    const bntAmount = toWei(100);

<<<<<<< HEAD
                    await bnt.connect(bntWhale).approve(liquidityProtection.address, bntAmount);

                    const id1 = await liquidityProtection
                        .connect(bntWhale)
                        .callStatic.addLiquidity(anchor.address, bnt.address, bntAmount);
                    await liquidityProtection.connect(bntWhale).addLiquidity(anchor.address, bnt.address, bntAmount);

                    // add some ETH to the V2 ETH-BNT pool
                    const nativeTokenAmount = toWei(100);
                    const id2 = await liquidityProtection
                        .connect(bntWhale)
                        .callStatic.addLiquidity(anchor.address, NATIVE_TOKEN_ADDRESS, nativeTokenAmount, {
                            value: nativeTokenAmount
                        });
                    await liquidityProtection
                        .connect(bntWhale)
                        .addLiquidity(anchor.address, NATIVE_TOKEN_ADDRESS, nativeTokenAmount, {
                            value: nativeTokenAmount
                        });

                    const ids = [id1, id2].map((i) => i.toNumber());
                    const prevIds = (await liquidityProtectionStore.protectedLiquidityIds(bntWhale.address)).map((i) =>
                        i.toNumber()
                    );
                    expect(prevIds).to.include.members(ids);

                    const nativeToken = { address: NATIVE_TOKEN_ADDRESS };
=======
                        // add some ETH to the V2 ETH-BNT pool
                        const nativeTokenAmount = toWei(100);
                        const id1 = await liquidityProtection
                            .connect(bntWhale)
                            .callStatic.addLiquidity(anchor.address, NATIVE_TOKEN_ADDRESS, nativeTokenAmount, {
                                value: nativeTokenAmount
                            });
                        await liquidityProtection
                            .connect(bntWhale)
                            .addLiquidity(anchor.address, NATIVE_TOKEN_ADDRESS, nativeTokenAmount, {
                                value: nativeTokenAmount
                            });

                        // add some BNT to the V2 ETH-BNT pool
                        const bntAmount = toWei(100);

                        await bnt.connect(bntWhale).approve(liquidityProtection.address, bntAmount);

                        const id2 = await liquidityProtection
                            .connect(bntWhale)
                            .callStatic.addLiquidity(anchor.address, bnt.address, bntAmount);
                        await liquidityProtection
                            .connect(bntWhale)
                            .addLiquidity(anchor.address, bnt.address, bntAmount);

                        const ids = [id1, id2].map((i) => i.toNumber());
                        const prevIds = (await liquidityProtectionStore.protectedLiquidityIds(bntWhale.address)).map(
                            (i) => i.toNumber()
                        );
                        expect(prevIds).to.include.members(ids);
>>>>>>> 4497e888

                    const prevBNTBalance = await bnt.balanceOf(bntWhale.address);
                    const prevTokenBalance = await getBalance(nativeToken, bntWhale);

                    const prevBNBNTAmount = await bnBNT.balanceOf(bntWhale.address);
                    const prevVBNTTokenAmount = await vbnt.balanceOf(bntWhale.address);
                    const prevBNTKNAmount = await getBalance(bnTKN, bntWhale);

                    const prevVaultTokenBalance = await getBalance(nativeToken, masterVault.address);

                    // migration both the BNT and ETH positions
                    const res = await liquidityProtection.connect(bntWhale).migratePositions([
                        {
                            poolToken: anchor.address,
                            reserveToken: bnt.address,
                            positionIds: [id1]
                        },
                        {
                            poolToken: anchor.address,
                            reserveToken: NATIVE_TOKEN_ADDRESS,
                            positionIds: [id2]
                        }
                    ]);

<<<<<<< HEAD
                    const transactionCost = await getTransactionCost(res);
=======
                        // migration both the BNT and ETH positions
                        const res = await liquidityProtection.connect(bntWhale).migratePositions([
                            {
                                poolToken: anchor.address,
                                reserveToken: NATIVE_TOKEN_ADDRESS,
                                positionIds: [id1]
                            },
                            {
                                poolToken: anchor.address,
                                reserveToken: bnt.address,
                                positionIds: [id2]
                            }
                        ]);
>>>>>>> 4497e888

                    const newIds = (await liquidityProtectionStore.protectedLiquidityIds(bntWhale.address)).map((i) =>
                        i.toNumber()
                    );
                    expect(newIds).not.to.include.members(ids);

                    expect(await bnt.balanceOf(bntWhale.address)).to.equal(prevBNTBalance);
                    expect(await getBalance(nativeToken, bntWhale)).to.equal(prevTokenBalance.sub(transactionCost));

                    expect(await bnBNT.balanceOf(bntWhale.address)).to.be.gt(prevBNBNTAmount);
                    expect(await vbnt.balanceOf(bntWhale.address)).to.equal(prevVBNTTokenAmount);
                    expect(await getBalance(bnTKN, bntWhale)).to.be.gt(prevBNTKNAmount);

                    expect(await bnt.totalSupply()).to.be.almostEqual(initialTotalSupply.sub(bntAmount), {
                        maxRelativeError: new Decimal('0.001')
                    });

                    expect(await getBalance(nativeToken, masterVault.address)).to.be.almostEqual(
                        prevVaultTokenBalance.add(nativeTokenAmount),
                        {
                            maxRelativeError: new Decimal('0.001')
                        }
                    );
                });
            });
        });

        describe('portal', () => {
            describe('Uniswap V2-like pools', () => {
                let bancorPortal: BancorPortal;
                let linkWhale: SignerWithAddress;
                let weth: string;
                let link: string;

                before(async () => {
                    ({ linkWhale } = await getNamedSigners());
                    ({ link, weth } = await getNamedAccounts());
                });

                beforeEach(async () => {
                    bancorPortal = await DeployedContracts.BancorPortal.deployed();
                });

                enum PoolType {
                    UniswapV2 = 'UniswapV2',
                    SushiSwapV1 = 'SushiSwapV1'
                }

                const testUniswapV2Migration = (type: PoolType) => {
                    describe(type, () => {
                        let router: IUniswapV2Router02;
                        let factory: IUniswapV2Factory;
                        let poolToken: IERC20;
                        let poolTokenAmount: BigNumber;

                        let depositedNativeTokenAmount: BigNumber;
                        let depositedLinkAmount: BigNumber;

                        const NATIVE_TOKEN_DESIRED_AMOUNT = toWei(10);

                        beforeEach(async () => {
                            const { uniswapV2Router02, uniswapV2Factory, sushiSwapRouter, sushiSwapFactory } =
                                await getNamedAccounts();

                            await ethWhale.sendTransaction({
                                value: NATIVE_TOKEN_DESIRED_AMOUNT,
                                to: linkWhale.address
                            });

                            await stabilizePoolV3(NATIVE_TOKEN_ADDRESS, ethWhale);
                            await stabilizePoolV3(NATIVE_TOKEN_ADDRESS, ethWhale);

                            /* eslint-disable camelcase */
                            switch (type) {
                                case PoolType.UniswapV2: {
                                    router = await IUniswapV2Router02__factory.connect(
                                        uniswapV2Router02,
                                        linkWhale
                                    ).deployed();

                                    factory = await IUniswapV2Factory__factory.connect(
                                        uniswapV2Factory,
                                        linkWhale
                                    ).deployed();

                                    break;
                                }

                                case PoolType.SushiSwapV1: {
                                    router = await IUniswapV2Router02__factory.connect(
                                        sushiSwapRouter,
                                        linkWhale
                                    ).deployed();

                                    factory = await IUniswapV2Factory__factory.connect(
                                        sushiSwapFactory,
                                        linkWhale
                                    ).deployed();

                                    break;
                                }

                                default:
                                    throw new Error(`Unsupported type: ${type}`);
                            }
                            /* eslint-enable camelcase */

                            // create an ETH-LINK position
                            const token = await Contracts.ERC20.attach(link);
                            await token.connect(linkWhale).approve(router.address, MAX_UINT256);

                            ({
                                amountETH: depositedNativeTokenAmount,
                                amountToken: depositedLinkAmount,
                                liquidity: poolTokenAmount
                            } = await router
                                .connect(linkWhale)
                                .callStatic.addLiquidityETH(
                                    token.address,
                                    NATIVE_TOKEN_DESIRED_AMOUNT,
                                    1,
                                    1,
                                    linkWhale.address,
                                    MAX_UINT256,
                                    {
                                        value: NATIVE_TOKEN_DESIRED_AMOUNT
                                    }
                                ));

                            await router
                                .connect(linkWhale)
                                .addLiquidityETH(
                                    token.address,
                                    NATIVE_TOKEN_DESIRED_AMOUNT,
                                    1,
                                    1,
                                    linkWhale.address,
                                    MAX_UINT256,
                                    {
                                        value: NATIVE_TOKEN_DESIRED_AMOUNT
                                    }
                                );

                            const poolTokenAddress = await factory.getPair(weth, link);
                            poolToken = await Contracts.ERC20.attach(poolTokenAddress);

                            await poolToken.connect(linkWhale).approve(bancorPortal.address, poolTokenAmount);
                        });

                        it('should perform portal migrations', async () => {
                            const { liquidity: prevLinkLiquidity } = await poolCollection.poolData(link);
                            const { liquidity: prevNativeTokenLiquidity } = await poolCollection.poolData(
                                NATIVE_TOKEN_ADDRESS
                            );

                            switch (type) {
                                case PoolType.UniswapV2: {
                                    await bancorPortal
                                        .connect(linkWhale)
                                        .migrateUniswapV2Position(weth, link, poolTokenAmount);
                                    break;
                                }

                                case PoolType.SushiSwapV1: {
                                    await bancorPortal
                                        .connect(linkWhale)
                                        .migrateSushiSwapV1Position(weth, link, poolTokenAmount);
                                    break;
                                }

                                default:
                                    throw new Error(`Unsupported type: ${type}`);
                            }

                            const { liquidity: newLinkLiquidity } = await poolCollection.poolData(link);

                            expect(newLinkLiquidity.stakedBalance).to.be.almostEqual(
                                prevLinkLiquidity.stakedBalance.add(depositedLinkAmount),
                                {
                                    maxRelativeError: new Decimal('0.0000000000000000001')
                                }
                            );
                            expect({
                                n: newLinkLiquidity.bntTradingLiquidity,
                                d: newLinkLiquidity.baseTokenTradingLiquidity
                            }).to.be.almostEqual(
                                {
                                    n: prevLinkLiquidity.bntTradingLiquidity,
                                    d: prevLinkLiquidity.baseTokenTradingLiquidity
                                },
                                {
                                    maxRelativeError: new Decimal('0.01')
                                }
                            );

                            const { liquidity: newNativeTokenLiquidity } = await poolCollection.poolData(
                                NATIVE_TOKEN_ADDRESS
                            );

                            expect(newNativeTokenLiquidity.stakedBalance).to.be.almostEqual(
                                prevNativeTokenLiquidity.stakedBalance.add(depositedNativeTokenAmount),
                                {
                                    maxRelativeError: new Decimal('0.0000000000000000001')
                                }
                            );
                            expect({
                                n: newNativeTokenLiquidity.bntTradingLiquidity,
                                d: newNativeTokenLiquidity.baseTokenTradingLiquidity
                            }).to.be.almostEqual(
                                {
                                    n: prevNativeTokenLiquidity.bntTradingLiquidity,
                                    d: prevNativeTokenLiquidity.baseTokenTradingLiquidity
                                },
                                {
                                    maxRelativeError: new Decimal('0.01')
                                }
                            );
                        });
                    });
                };

                for (const type of [PoolType.UniswapV2, PoolType.SushiSwapV1]) {
                    testUniswapV2Migration(type);
                }
            });
        });
    });
});<|MERGE_RESOLUTION|>--- conflicted
+++ resolved
@@ -664,20 +664,9 @@
 
                     const initialTotalSupply = await bnt.totalSupply();
 
-                    // add some BNT to the V2 ETH-BNT pool
-                    const bntAmount = toWei(100);
-
-<<<<<<< HEAD
-                    await bnt.connect(bntWhale).approve(liquidityProtection.address, bntAmount);
-
-                    const id1 = await liquidityProtection
-                        .connect(bntWhale)
-                        .callStatic.addLiquidity(anchor.address, bnt.address, bntAmount);
-                    await liquidityProtection.connect(bntWhale).addLiquidity(anchor.address, bnt.address, bntAmount);
-
                     // add some ETH to the V2 ETH-BNT pool
                     const nativeTokenAmount = toWei(100);
-                    const id2 = await liquidityProtection
+                    const id1 = await liquidityProtection
                         .connect(bntWhale)
                         .callStatic.addLiquidity(anchor.address, NATIVE_TOKEN_ADDRESS, nativeTokenAmount, {
                             value: nativeTokenAmount
@@ -688,6 +677,16 @@
                             value: nativeTokenAmount
                         });
 
+                    // add some BNT to the V2 ETH-BNT pool
+                    const bntAmount = toWei(100);
+
+                    await bnt.connect(bntWhale).approve(liquidityProtection.address, bntAmount);
+
+                    const id2 = await liquidityProtection
+                        .connect(bntWhale)
+                        .callStatic.addLiquidity(anchor.address, bnt.address, bntAmount);
+                    await liquidityProtection.connect(bntWhale).addLiquidity(anchor.address, bnt.address, bntAmount);
+
                     const ids = [id1, id2].map((i) => i.toNumber());
                     const prevIds = (await liquidityProtectionStore.protectedLiquidityIds(bntWhale.address)).map((i) =>
                         i.toNumber()
@@ -695,38 +694,6 @@
                     expect(prevIds).to.include.members(ids);
 
                     const nativeToken = { address: NATIVE_TOKEN_ADDRESS };
-=======
-                        // add some ETH to the V2 ETH-BNT pool
-                        const nativeTokenAmount = toWei(100);
-                        const id1 = await liquidityProtection
-                            .connect(bntWhale)
-                            .callStatic.addLiquidity(anchor.address, NATIVE_TOKEN_ADDRESS, nativeTokenAmount, {
-                                value: nativeTokenAmount
-                            });
-                        await liquidityProtection
-                            .connect(bntWhale)
-                            .addLiquidity(anchor.address, NATIVE_TOKEN_ADDRESS, nativeTokenAmount, {
-                                value: nativeTokenAmount
-                            });
-
-                        // add some BNT to the V2 ETH-BNT pool
-                        const bntAmount = toWei(100);
-
-                        await bnt.connect(bntWhale).approve(liquidityProtection.address, bntAmount);
-
-                        const id2 = await liquidityProtection
-                            .connect(bntWhale)
-                            .callStatic.addLiquidity(anchor.address, bnt.address, bntAmount);
-                        await liquidityProtection
-                            .connect(bntWhale)
-                            .addLiquidity(anchor.address, bnt.address, bntAmount);
-
-                        const ids = [id1, id2].map((i) => i.toNumber());
-                        const prevIds = (await liquidityProtectionStore.protectedLiquidityIds(bntWhale.address)).map(
-                            (i) => i.toNumber()
-                        );
-                        expect(prevIds).to.include.members(ids);
->>>>>>> 4497e888
 
                     const prevBNTBalance = await bnt.balanceOf(bntWhale.address);
                     const prevTokenBalance = await getBalance(nativeToken, bntWhale);
@@ -741,33 +708,17 @@
                     const res = await liquidityProtection.connect(bntWhale).migratePositions([
                         {
                             poolToken: anchor.address,
-                            reserveToken: bnt.address,
+                            reserveToken: NATIVE_TOKEN_ADDRESS,
                             positionIds: [id1]
                         },
                         {
                             poolToken: anchor.address,
-                            reserveToken: NATIVE_TOKEN_ADDRESS,
+                            reserveToken: bnt.address,
                             positionIds: [id2]
                         }
                     ]);
 
-<<<<<<< HEAD
                     const transactionCost = await getTransactionCost(res);
-=======
-                        // migration both the BNT and ETH positions
-                        const res = await liquidityProtection.connect(bntWhale).migratePositions([
-                            {
-                                poolToken: anchor.address,
-                                reserveToken: NATIVE_TOKEN_ADDRESS,
-                                positionIds: [id1]
-                            },
-                            {
-                                poolToken: anchor.address,
-                                reserveToken: bnt.address,
-                                positionIds: [id2]
-                            }
-                        ]);
->>>>>>> 4497e888
 
                     const newIds = (await liquidityProtectionStore.protectedLiquidityIds(bntWhale.address)).map((i) =>
                         i.toNumber()
