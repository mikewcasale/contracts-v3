--- conflicted
+++ resolved
@@ -593,21 +593,18 @@
                     });
 
                     it('should migrate positions from V2', async () => {
+                        // ensure that there is enough space to perform the test
+                        await liquidityProtectionSettings
+                            .connect(deployer)
+                            .setNetworkTokenMintingLimit(anchor.address, MAX_UINT256.div(2));
+
+                        const initialTotalSupply = await bnt.totalSupply();
+
                         // add some BNT to the V2 ETH-BNT pool
                         const bntAmount = toWei(100);
 
-                        // increase the funding limit of the V2 ETH-BNT pool
-                        const currentMintLimit = await liquidityProtectionSettings.networkTokenMintingLimits(
-                            anchor.address
-                        );
-
-                        await liquidityProtectionSettings
-                            .connect(deployer)
-                            .setNetworkTokenMintingLimit(anchor.address, currentMintLimit.add(bntAmount));
-
-                        const initialTotalSupply = await bnt.totalSupply();
-
                         await bnt.connect(bntWhale).approve(liquidityProtection.address, bntAmount);
+
                         const id1 = await liquidityProtection
                             .connect(bntWhale)
                             .callStatic.addLiquidity(anchor.address, bnt.address, bntAmount);
@@ -634,7 +631,6 @@
                         );
                         expect(prevIds).to.include.members(ids);
 
-<<<<<<< HEAD
                         const nativeToken = { address: NATIVE_TOKEN_ADDRESS };
 
                         const prevBNTBalance = await bnt.balanceOf(bntWhale.address);
@@ -659,41 +655,6 @@
                                 positionIds: [id2]
                             }
                         ]);
-=======
-                        it('should migrate positions from V2', async () => {
-                            // ensure that there is enough space to perform the test
-                            await liquidityProtectionSettings
-                                .connect(deployer)
-                                .setNetworkTokenMintingLimit(anchor.address, MAX_UINT256.div(2));
-
-                            const initialTotalSupply = await bnt.totalSupply();
-
-                            // add some BNT to the V2 ETH-BNT pool
-                            const bntAmount = toWei(100);
-
-                            await bnt.connect(bntWhale).approve(liquidityProtection.address, bntAmount);
-
-                            const id1 = await liquidityProtection
-                                .connect(bntWhale)
-                                .callStatic.addLiquidity(anchor.address, bnt.address, bntAmount);
-                            await liquidityProtection
-                                .connect(bntWhale)
-                                .addLiquidity(anchor.address, bnt.address, bntAmount);
-
-                            // add some ETH to the V2 ETH-BNT pool
-                            const nativeTokenAmount = toWei(100);
-                            const id2 = await liquidityProtection
-                                .connect(bntWhale)
-                                .callStatic.addLiquidity(anchor.address, NATIVE_TOKEN_ADDRESS, nativeTokenAmount, {
-                                    value: nativeTokenAmount
-                                });
-
-                            await liquidityProtection
-                                .connect(bntWhale)
-                                .addLiquidity(anchor.address, NATIVE_TOKEN_ADDRESS, nativeTokenAmount, {
-                                    value: nativeTokenAmount
-                                });
->>>>>>> 677fe696
 
                         const transactionCost = await getTransactionCost(res);
 
